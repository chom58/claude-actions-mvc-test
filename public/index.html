--- conflicted
+++ resolved
@@ -1471,7 +1471,6 @@
             .btn {
                 width: 100%;
                 max-width: 280px;
-<<<<<<< HEAD
                 min-height: 44px; /* タッチターゲット最小サイズ */
             }
             
@@ -1529,10 +1528,6 @@
             .hero::before,
             .parallax-bg::before {
                 display: none; /* パフォーマンス向上のため背景アニメーションを無効化 */
-=======
-                min-height: 48px;
-                padding: var(--spacing-md) var(--spacing-lg);
-                font-size: 0.95rem;
             }
 
             /* カード調整 */
@@ -1606,7 +1601,6 @@
             .hero-title {
                 -webkit-font-smoothing: antialiased;
                 -moz-osx-font-smoothing: grayscale;
->>>>>>> a98f6149
             }
         }
 
@@ -1683,11 +1677,7 @@
                     <a href="login.html" id="loginLink">ログイン</a>
                 </li>
             </ul>
-<<<<<<< HEAD
-            <button class="hamburger" id="hamburger" aria-label="メニュー">
-=======
             <button class="hamburger" id="hamburger" aria-label="メニューを開く" aria-expanded="false">
->>>>>>> a98f6149
                 <span></span>
                 <span></span>
                 <span></span>
