<!DOCTYPE html>
<html lang="ja">
<head>
    <meta charset="UTF-8">
    <meta name="viewport" content="width=device-width, initial-scale=1.0">
    <meta name="description" content="原宿から発信するデザインとファッションの最前線。多様なクリエイターが出会い、新たな価値を生み出すハブ。">
    <meta name="theme-color" content="#FF1493">
    <title>原宿クリエイティブコミュニティ | CREATE. CONNECT. INSPIRE.</title>
    <!-- Google Fonts -->
    <link rel="preconnect" href="https://fonts.googleapis.com">
    <link rel="preconnect" href="https://fonts.gstatic.com" crossorigin>
    <link href="https://fonts.googleapis.com/css2?family=Bebas+Neue&family=Montserrat:wght@300;400;500;700;900&family=Inter:wght@300;400;500;600;700;900&family=Noto+Sans+JP:wght@300;400;500;700;900&display=swap" rel="stylesheet">
    <!-- Font Awesome -->
    <link rel="stylesheet" href="https://cdnjs.cloudflare.com/ajax/libs/font-awesome/6.4.0/css/all.min.css">
    <style>
        /* CSS Reset & Base Styles */
        * {
            margin: 0;
            padding: 0;
            box-sizing: border-box;
        }

        /* ダークモード（デフォルト） */
        :root {
            /* 原宿ネオンカラーパレット */
            --color-primary: #ffffff;
            --color-secondary: #f0f0f0;
            --color-background: #0a0a0a;
            --color-surface: #1a1a1a;
            --color-border: #333333;
            --header-bg: rgba(10, 10, 10, 0.9);
            --card-bg: var(--color-surface);
            --text-primary: #ffffff;
            --text-secondary: #f0f0f0;
            
            /* ネオンカラー */
            --neon-pink: #FF1493;
            --neon-blue: #00FFFF;
            --neon-green: #00FF00;
            --neon-purple: #FF00FF;
            --neon-yellow: #FFFF00;
            --neon-orange: #FF6B35;
            
            /* グラデーション */
            --gradient-neon: linear-gradient(45deg, var(--neon-pink), var(--neon-blue), var(--neon-green));
            --gradient-dark: linear-gradient(135deg, #0a0a0a 0%, #1a1a1a 100%);
            
            /* タイポグラフィ */
            --font-main: 'Inter', 'Noto Sans JP', -apple-system, BlinkMacSystemFont, 'Segoe UI', sans-serif;
            --font-display: 'Bebas Neue', sans-serif;
            --font-accent: 'Montserrat', sans-serif;
            --font-japanese: 'Noto Sans JP', sans-serif;
            --font-weight-light: 300;
            --font-weight-regular: 400;
            --font-weight-medium: 500;
            --font-weight-semibold: 600;
            --font-weight-bold: 700;
            --font-weight-black: 900;
            
            /* スペーシング */
            --spacing-xs: 0.5rem;
            --spacing-sm: 1rem;
            --spacing-md: 1.5rem;
            --spacing-lg: 2rem;
            --spacing-xl: 3rem;
            --spacing-2xl: 4rem;
            --spacing-3xl: 6rem;
            
            /* ネオンシャドウ */
            --shadow-neon-pink: 0 0 20px rgba(255, 20, 147, 0.8);
            --shadow-neon-blue: 0 0 20px rgba(0, 255, 255, 0.8);
            --shadow-neon-green: 0 0 20px rgba(0, 255, 0, 0.8);
            
            /* トランジション */
            --transition: all 0.3s cubic-bezier(0.68, -0.55, 0.265, 1.55);
        }

        /* ライトモード */
        :root[data-theme="light"] {
            /* 基本カラー */
            --color-primary: #1a1a1a;
            --color-secondary: #333333;
            --color-background: #ffffff;
            --color-surface: #f8f8f8;
            --color-border: #e0e0e0;
            --header-bg: rgba(255, 255, 255, 0.9);
            --card-bg: #ffffff;
            --text-primary: #1a1a1a;
            --text-secondary: #666666;
            
            /* ネオンカラー（ライトモード用に調整） */
            --neon-pink: #FF1493;
            --neon-blue: #00CED1;
            --neon-green: #32CD32;
            --neon-purple: #DA70D6;
            --neon-yellow: #FFD700;
            --neon-orange: #FF6B35;
            
            /* シャドウ（ライトモード用） */
            --shadow-neon-pink: 0 0 15px rgba(255, 20, 147, 0.4);
            --shadow-neon-blue: 0 0 15px rgba(0, 206, 209, 0.4);
            --shadow-neon-green: 0 0 15px rgba(50, 205, 50, 0.4);
        }

        body {
            font-family: var(--font-main);
            line-height: 1.6;
            color: var(--text-primary);
            background: var(--color-background);
            font-weight: var(--font-weight-regular);
            overflow-x: hidden;
            position: relative;
            transition: background 0.3s ease, color 0.3s ease;
        }

        /* 背景アニメーション */
        body::before {
            content: '';
            position: fixed;
            top: 0;
            left: 0;
            width: 100%;
            height: 100%;
            background: 
                repeating-linear-gradient(
                    90deg,
                    transparent,
                    transparent 2px,
                    rgba(255, 20, 147, 0.03) 2px,
                    rgba(255, 20, 147, 0.03) 4px
                ),
                repeating-linear-gradient(
                    0deg,
                    transparent,
                    transparent 2px,
                    rgba(0, 255, 255, 0.03) 2px,
                    rgba(0, 255, 255, 0.03) 4px
                );
            pointer-events: none;
            z-index: 1;
        }

        /* テーマトグルボタン */
        .theme-toggle {
            background: transparent;
            border: 1px solid var(--neon-pink);
            border-radius: 50%;
            width: 40px;
            height: 40px;
            cursor: pointer;
            display: flex;
            align-items: center;
            justify-content: center;
            transition: all 0.3s ease;
            margin-left: 20px;
            position: relative;
            overflow: hidden;
        }

        .theme-toggle:hover {
            background: var(--neon-pink);
            transform: rotate(180deg);
            box-shadow: 0 0 20px var(--neon-pink);
        }

        .theme-toggle i {
            font-size: 1.2rem;
            color: var(--text-primary);
            transition: all 0.3s ease;
        }

        .theme-toggle:hover i {
            color: var(--color-background);
        }

        /* Header */
        .header {
            background: var(--header-bg);
            backdrop-filter: blur(10px);
            border-bottom: 1px solid var(--neon-pink);
            position: fixed;
            top: 0;
            left: 0;
            right: 0;
            z-index: 1000;
            transition: var(--transition);
            box-shadow: 0 2px 20px rgba(255, 20, 147, 0.3);
        }

        .header.scrolled {
            box-shadow: var(--shadow-medium);
        }

        .nav-container {
            max-width: 1200px;
            margin: 0 auto;
            padding: 0 var(--spacing-lg);
            display: flex;
            justify-content: space-between;
            align-items: center;
            height: 70px;
        }

        /* ハンバーガーメニュー */
        .hamburger {
            display: none;
            flex-direction: column;
            justify-content: space-around;
            width: 30px;
            height: 25px;
            background: transparent;
            border: none;
            cursor: pointer;
            padding: 0;
            z-index: 1002;
            position: relative;
        }

        .hamburger span {
            width: 30px;
            height: 3px;
            background: var(--neon-pink);
            border-radius: 10px;
            transition: all 0.3s linear;
            position: relative;
            transform-origin: 1px;
            box-shadow: 0 0 10px var(--neon-pink);
        }

        .hamburger.active span:first-child {
            transform: rotate(45deg);
            background: var(--neon-blue);
        }

        .hamburger.active span:nth-child(2) {
            opacity: 0;
            transform: translateX(20px);
        }

        .hamburger.active span:last-child {
            transform: rotate(-45deg);
            background: var(--neon-green);
        }

        /* モバイルナビゲーションオーバーレイ */
        .mobile-nav-overlay {
            display: none;
            position: fixed;
            top: 0;
            left: 0;
            width: 100%;
            height: 100%;
            background: rgba(0, 0, 0, 0.9);
            z-index: 999;
            opacity: 0;
            transition: opacity 0.3s ease;
        }

        .mobile-nav-overlay.active {
            opacity: 1;
        }

        .logo {
            text-decoration: none;
            display: inline-block;
            position: relative;
        }

        .logo-svg {
            height: 40px;
            width: auto;
            transition: var(--transition);
        }

        .logo:hover .logo-svg {
            transform: scale(1.05);
        }

        .logo-icon {
            animation: float 3s ease-in-out infinite;
        }

        @keyframes float {
            0%, 100% {
                transform: translateY(0);
            }
            50% {
                transform: translateY(-3px);
            }
        }

        .logo-dot {
            filter: drop-shadow(0 0 5px currentColor);
        }

        @keyframes neonFlicker {
            0%, 100% {
                text-shadow: 
                    0 0 5px var(--neon-pink),
                    0 0 10px var(--neon-pink),
                    0 0 20px var(--neon-pink);
            }
            50% {
                text-shadow: 
                    0 0 10px var(--neon-blue),
                    0 0 20px var(--neon-blue),
                    0 0 30px var(--neon-blue);
            }
        }

        .nav-links {
            display: flex;
            gap: var(--spacing-xl);
            list-style: none;
        }

        .nav-links a {
            font-family: var(--font-accent);
            text-decoration: none;
            color: var(--color-primary);
            font-weight: var(--font-weight-semibold);
            font-size: 0.85rem;
            transition: var(--transition);
            position: relative;
            text-transform: uppercase;
            letter-spacing: 0.1em;
        }

        .nav-links a::after {
            content: '';
            position: absolute;
            bottom: -5px;
            left: 0;
            width: 0;
            height: 2px;
            background: var(--gradient-neon);
            transition: width 0.3s ease;
        }

        .nav-links a:hover {
            color: var(--neon-pink);
            text-shadow: 0 0 10px currentColor;
        }

        .nav-links a:hover::after {
            width: 100%;
        }

        /* Hero Section */
        .hero {
            min-height: 100vh;
            display: flex;
            align-items: center;
            justify-content: center;
            text-align: center;
            padding: var(--spacing-3xl) var(--spacing-lg);
            background: var(--color-background);
            position: relative;
            overflow: hidden;
        }

        /* 動的背景 */
        .hero::before {
            content: '';
            position: absolute;
            top: -50%;
            left: -50%;
            width: 200%;
            height: 200%;
            background: conic-gradient(
                from 0deg at 50% 50%,
                transparent,
                var(--neon-pink),
                transparent,
                var(--neon-blue),
                transparent,
                var(--neon-green),
                transparent
            );
            animation: rotate 20s linear infinite;
            opacity: 0.1;
            filter: blur(100px);
        }

        @keyframes rotate {
            100% {
                transform: rotate3d(0, 0, 1, 360deg);
            }
        }

        .hero-content {
            max-width: 900px;
            position: relative;
            z-index: 2;
        }

        .hero-title {
            font-family: var(--font-display);
            font-size: clamp(4rem, 12vw, 9rem);
            font-weight: 400;
            line-height: 0.85;
            margin-bottom: var(--spacing-lg);
            color: var(--color-primary);
            letter-spacing: 0.05em;
            text-transform: uppercase;
            position: relative;
            animation: glitch 2s infinite;
            text-shadow: 
                3px 3px 0 var(--neon-pink),
                -3px -3px 0 var(--neon-blue),
                3px -3px 0 var(--neon-green),
                -3px 3px 0 var(--neon-purple);
        }

        /* グリッチエフェクト */
        .hero-title::before,
        .hero-title::after {
            content: attr(data-text);
            position: absolute;
            top: 0;
            left: 0;
            width: 100%;
            height: 100%;
        }

        .hero-title::before {
            animation: glitch-1 0.5s infinite;
            color: var(--neon-pink);
            z-index: -1;
        }

        .hero-title::after {
            animation: glitch-2 0.5s infinite;
            color: var(--neon-blue);
            z-index: -2;
        }

        @keyframes glitch {
            0%, 100% {
                text-shadow: 
                    0 0 10px var(--neon-pink),
                    0 0 20px var(--neon-pink),
                    0 0 30px var(--neon-pink);
            }
            50% {
                text-shadow: 
                    0 0 10px var(--neon-blue),
                    0 0 20px var(--neon-blue),
                    0 0 30px var(--neon-blue);
            }
        }

        @keyframes glitch-1 {
            0%, 100% {
                clip-path: polygon(0 0, 100% 0, 100% 45%, 0 45%);
                transform: translate(0);
            }
            20% {
                clip-path: polygon(0 0, 100% 0, 100% 45%, 0 45%);
                transform: translate(-2px, 2px);
            }
        }

        @keyframes glitch-2 {
            0%, 100% {
                clip-path: polygon(0 55%, 100% 55%, 100% 100%, 0 100%);
                transform: translate(0);
            }
            20% {
                clip-path: polygon(0 55%, 100% 55%, 100% 100%, 0 100%);
                transform: translate(2px, -2px);
            }
        }

        .hero-subtitle {
            font-size: clamp(1.2rem, 3vw, 1.5rem);
            color: var(--color-secondary);
            margin-bottom: var(--spacing-sm);
            line-height: 1.6;
            font-weight: var(--font-weight-medium);
            letter-spacing: 0.05em;
            text-shadow: 0 0 20px rgba(255, 255, 255, 0.5);
        }

        .hero-host {
            font-size: 0.9rem;
            color: var(--neon-pink);
            margin-bottom: var(--spacing-2xl);
            font-weight: var(--font-weight-regular);
            letter-spacing: 0.2em;
            text-transform: uppercase;
            opacity: 0.8;
            text-shadow: 0 0 10px var(--neon-pink);
        }

        .cta-buttons {
            display: flex;
            gap: var(--spacing-md);
            justify-content: center;
            flex-wrap: wrap;
        }

        .btn {
            padding: var(--spacing-md) var(--spacing-xl);
            border: 2px solid transparent;
            border-radius: 0;
            font-size: 1rem;
            font-weight: var(--font-weight-bold);
            text-decoration: none;
            transition: var(--transition);
            cursor: pointer;
            display: inline-flex;
            align-items: center;
            justify-content: center;
            min-width: 180px;
            font-family: inherit;
            text-transform: uppercase;
            letter-spacing: 0.1em;
            position: relative;
            overflow: hidden;
            transform: skewX(-10deg);
        }

        .btn span {
            transform: skewX(10deg);
            position: relative;
            z-index: 2;
        }

        .btn-primary {
            background: transparent;
            color: var(--neon-pink);
            border: 2px solid var(--neon-pink);
            box-shadow: 
                inset 0 0 20px rgba(255, 20, 147, 0.2),
                0 0 20px rgba(255, 20, 147, 0.5);
        }

        .btn-primary::before {
            content: '';
            position: absolute;
            top: 0;
            left: -100%;
            width: 100%;
            height: 100%;
            background: var(--neon-pink);
            transition: left 0.3s ease;
            z-index: 1;
        }

        .btn-primary:hover {
            color: var(--color-background);
            text-shadow: none;
            animation: neon-pulse 0.5s ease;
        }

        .btn-primary:hover::before {
            left: 0;
        }

        @keyframes neon-pulse {
            0%, 100% {
                box-shadow: 
                    inset 0 0 20px rgba(255, 20, 147, 0.2),
                    0 0 30px rgba(255, 20, 147, 0.8);
            }
            50% {
                box-shadow: 
                    inset 0 0 30px rgba(255, 20, 147, 0.4),
                    0 0 40px rgba(255, 20, 147, 1);
            }
        }

        .btn-secondary {
            background: transparent;
            color: var(--neon-blue);
            border: 2px solid var(--neon-blue);
            box-shadow: 
                inset 0 0 20px rgba(0, 255, 255, 0.2),
                0 0 20px rgba(0, 255, 255, 0.5);
        }

        .btn-secondary::before {
            content: '';
            position: absolute;
            top: 0;
            left: -100%;
            width: 100%;
            height: 100%;
            background: var(--neon-blue);
            transition: left 0.3s ease;
            z-index: 1;
        }

        .btn-secondary:hover {
            color: var(--color-background);
            animation: neon-pulse-blue 0.5s ease;
        }

        .btn-secondary:hover::before {
            left: 0;
        }

        @keyframes neon-pulse-blue {
            0%, 100% {
                box-shadow: 
                    inset 0 0 20px rgba(0, 255, 255, 0.2),
                    0 0 30px rgba(0, 255, 255, 0.8);
            }
            50% {
                box-shadow: 
                    inset 0 0 30px rgba(0, 255, 255, 0.4),
                    0 0 40px rgba(0, 255, 255, 1);
            }
        }

        /* Main Sections */
        .section {
            padding: var(--spacing-3xl) var(--spacing-lg);
            position: relative;
        }

        .section-alt {
            background: var(--color-surface);
            transition: background 0.3s ease;
        }

        /* パララックス背景 */
        .parallax-bg {
            position: absolute;
            top: 0;
            left: 0;
            width: 100%;
            height: 100%;
            overflow: hidden;
            z-index: -1;
        }

        .parallax-bg::before {
            content: '';
            position: absolute;
            top: -20%;
            left: -20%;
            width: 140%;
            height: 140%;
            background: 
                radial-gradient(circle at 20% 50%, var(--neon-pink) 0%, transparent 50%),
                radial-gradient(circle at 80% 80%, var(--neon-blue) 0%, transparent 50%),
                radial-gradient(circle at 40% 20%, var(--neon-green) 0%, transparent 50%);
            opacity: 0.05;
            animation: float 20s ease-in-out infinite;
        }

        @keyframes float {
            0%, 100% {
                transform: translate3d(0, 0, 0) scale(1);
            }
            33% {
                transform: translate3d(30px, -30px, 0) scale(1.1);
            }
            66% {
                transform: translate3d(-20px, 20px, 0) scale(0.9);
            }
        }

        .container {
            max-width: 1200px;
            margin: 0 auto;
        }

        .section-title {
            font-family: var(--font-display);
            text-align: center;
            font-size: clamp(3rem, 7vw, 5rem);
            font-weight: 400;
            margin-bottom: var(--spacing-md);
            background: var(--gradient-neon);
            -webkit-background-clip: text;
            -webkit-text-fill-color: transparent;
            background-clip: text;
            text-transform: uppercase;
            letter-spacing: 0.15em;
            position: relative;
            text-shadow: 0 0 30px rgba(255, 20, 147, 0.3);
        }

        .section-title::after {
            content: '';
            position: absolute;
            bottom: -10px;
            left: 50%;
            transform: translateX(-50%);
            width: 100px;
            height: 3px;
            background: var(--gradient-neon);
            box-shadow: 0 0 20px var(--neon-pink);
        }

        .section-subtitle {
            text-align: center;
            font-size: 1.1rem;
            color: var(--text-secondary);
            margin-bottom: var(--spacing-2xl);
            max-width: 600px;
            margin-left: auto;
            margin-right: auto;
            line-height: 1.5;
        }

        /* Category Grid */
        .category-grid {
            display: grid;
            grid-template-columns: repeat(auto-fit, minmax(320px, 1fr));
            gap: var(--spacing-xl);
            margin-bottom: var(--spacing-2xl);
            margin-top: var(--spacing-2xl);
        }

        .category-card {
            background: var(--card-bg);
            border-radius: 0;
            padding: var(--spacing-2xl) var(--spacing-lg);
            text-align: center;
            border: 2px solid transparent;
            transition: var(--transition);
            position: relative;
            overflow: hidden;
            transform: skewY(-2deg);
            clip-path: polygon(0 0, 100% 0, 100% 85%, 0 100%);
            box-shadow: 0 4px 20px rgba(0, 0, 0, 0.1);
        }

        .category-card::before {
            content: '';
            position: absolute;
            top: 0;
            left: 0;
            width: 100%;
            height: 100%;
            background: linear-gradient(45deg, transparent 30%, var(--neon-pink) 50%, transparent 70%);
            transform: translateX(-100%);
            transition: transform 0.6s;
            opacity: 0.1;
        }

        .category-card:hover {
            border-color: var(--neon-pink);
            box-shadow: 
                0 0 30px var(--neon-pink),
                inset 0 0 30px rgba(255, 20, 147, 0.1);
            transform: skewY(-2deg) translateY(-5px);
        }

        .category-card:hover::before {
            transform: translateX(100%);
        }

        .category-card:nth-child(2) {
            clip-path: polygon(0 15%, 100% 0, 100% 100%, 0 85%);
        }

        .category-card:nth-child(2):hover {
            border-color: var(--neon-blue);
            box-shadow: 
                0 0 30px var(--neon-blue),
                inset 0 0 30px rgba(0, 255, 255, 0.1);
        }

        .category-card:nth-child(2)::before {
            background: linear-gradient(45deg, transparent 30%, var(--neon-blue) 50%, transparent 70%);
        }

        .category-card > * {
            transform: skewY(2deg);
        }

        .category-icon {
            font-size: 3.5rem;
            margin-bottom: var(--spacing-md);
            display: block;
            animation: icon-float 3s ease-in-out infinite;
            will-change: transform;
        }

        .category-icon i {
            background: var(--gradient-neon);
            -webkit-background-clip: text;
            -webkit-text-fill-color: transparent;
            background-clip: text;
            filter: drop-shadow(0 0 20px var(--neon-pink));
            transition: var(--transition);
        }

        .category-card:hover .category-icon i {
            filter: drop-shadow(0 0 30px var(--neon-pink)) drop-shadow(0 0 40px var(--neon-blue));
            transform: scale(1.1);
        }

        @keyframes icon-float {
            0%, 100% {
                transform: translate3d(0, 0, 0) skewY(2deg);
            }
            50% {
                transform: translate3d(0, -10px, 0) skewY(2deg);
            }
        }

        /* アニメーションのパフォーマンス最適化 */
        @media (prefers-reduced-motion: reduce) {
            *,
            *::before,
            *::after {
                animation-duration: 0.01ms !important;
                animation-iteration-count: 1 !important;
                transition-duration: 0.01ms !important;
                scroll-behavior: auto !important;
            }
        }

        .category-title {
            font-family: var(--font-accent);
            font-size: 1.75rem;
            font-weight: var(--font-weight-black);
            margin-bottom: var(--spacing-sm);
            color: var(--color-primary);
            text-transform: uppercase;
            letter-spacing: 0.1em;
        }

        .category-description {
            color: var(--text-secondary);
            line-height: 1.5;
            margin-bottom: var(--spacing-lg);
            font-size: 0.95rem;
        }

        /* Feature Grid */
        .api-grid {
            display: grid;
            grid-template-columns: repeat(auto-fit, minmax(300px, 1fr));
            gap: var(--spacing-lg);
        }

        .api-card {
            background: var(--card-bg);
            border-radius: 12px;
            padding: var(--spacing-lg);
            border: 1px solid var(--color-border);
            transition: var(--transition);
            box-shadow: 0 2px 10px rgba(0, 0, 0, 0.1);
        }

        .api-card:hover {
            border-color: var(--color-accent);
            box-shadow: var(--shadow-medium);
        }

        .api-card h4 {
            font-family: var(--font-accent);
            font-size: 1.1rem;
            font-weight: var(--font-weight-bold);
            margin-bottom: var(--spacing-sm);
            color: var(--color-primary);
            text-transform: uppercase;
            letter-spacing: 0.05em;
        }

        .api-card h4 i {
            color: var(--neon-pink);
            margin-right: 0.5rem;
            font-size: 1.2rem;
            filter: drop-shadow(0 0 10px var(--neon-pink));
        }

        .api-card p {
            color: var(--text-secondary);
            line-height: 1.5;
            margin-bottom: var(--spacing-md);
            font-size: 0.95rem;
        }

        /* Success Stories Section */
        .stats-grid {
            display: grid;
            grid-template-columns: repeat(auto-fit, minmax(250px, 1fr));
            gap: var(--spacing-xl);
            margin: var(--spacing-3xl) 0;
        }

        .stat-card {
            text-align: center;
            padding: var(--spacing-xl) var(--spacing-lg);
            background: var(--card-bg);
            border: 2px solid transparent;
            position: relative;
            overflow: hidden;
            transition: var(--transition);
            box-shadow: 0 2px 10px rgba(0, 0, 0, 0.1);
        }

        .stat-card::before {
            content: '';
            position: absolute;
            top: 0;
            left: 0;
            width: 100%;
            height: 4px;
            background: var(--gradient-neon);
            transform: scaleX(0);
            transition: transform 0.5s ease;
        }

        .stat-card:hover::before {
            transform: scaleX(1);
        }

        .stat-icon {
            font-size: 4rem;
            margin-bottom: var(--spacing-sm);
            position: relative;
        }

        .stat-icon i {
            background: var(--gradient-neon);
            -webkit-background-clip: text;
            -webkit-text-fill-color: transparent;
            background-clip: text;
            filter: drop-shadow(0 0 25px var(--neon-pink));
            animation: neon-pulse 2s ease-in-out infinite;
        }

        @keyframes neon-pulse {
            0%, 100% {
                filter: drop-shadow(0 0 25px var(--neon-pink));
            }
            50% {
                filter: drop-shadow(0 0 35px var(--neon-pink)) drop-shadow(0 0 45px var(--neon-blue));
            }
        }

        .stat-text {
            font-size: clamp(1.5rem, 3vw, 2rem);
            font-weight: 900;
            background: var(--gradient-neon);
            -webkit-background-clip: text;
            -webkit-text-fill-color: transparent;
            background-clip: text;
            margin-bottom: var(--spacing-xs);
            text-transform: uppercase;
            letter-spacing: 0.05em;
        }

        .stat-label {
            font-size: 0.9rem;
            color: var(--color-secondary);
            text-transform: uppercase;
            letter-spacing: 0.2em;
            opacity: 0.8;
        }

        /* Success Cards */
        .vision-grid {
            display: grid;
            grid-template-columns: repeat(auto-fit, minmax(320px, 1fr));
            gap: var(--spacing-xl);
            margin-bottom: var(--spacing-3xl);
        }

        .vision-card {
            background: var(--card-bg);
            border: 2px solid var(--color-border);
            overflow: hidden;
            transition: var(--transition);
            position: relative;
            box-shadow: 0 2px 15px rgba(0, 0, 0, 0.1);
        }

        .vision-card:hover {
            border-color: var(--neon-pink);
            transform: translateY(-5px);
            box-shadow: 0 20px 40px rgba(255, 20, 147, 0.3);
        }

        .vision-image {
            height: 200px;
            overflow: hidden;
            position: relative;
        }

        .image-placeholder {
            width: 100%;
            height: 100%;
            background: linear-gradient(135deg, var(--neon-pink) 0%, var(--neon-blue) 100%);
            display: flex;
            align-items: center;
            justify-content: center;
            opacity: 0.1;
        }

        .placeholder-icon {
            font-size: 5rem;
            opacity: 0.8;
            background: var(--gradient-neon);
            -webkit-background-clip: text;
            -webkit-text-fill-color: transparent;
            background-clip: text;
            filter: drop-shadow(0 0 30px var(--neon-blue));
        }

        .vision-content {
            padding: var(--spacing-lg);
        }

        .vision-content h4 {
            font-size: 1.25rem;
            font-weight: 900;
            color: var(--color-primary);
            margin-bottom: var(--spacing-sm);
            text-transform: uppercase;
            letter-spacing: 0.05em;
        }

        .vision-concept {
            font-size: 0.9rem;
            color: var(--neon-blue);
            margin-bottom: var(--spacing-sm);
            text-shadow: 0 0 10px var(--neon-blue);
        }

        .vision-description {
            font-size: 0.95rem;
            color: var(--color-secondary);
        }

        /* Founding Members Section */
        .founding-section {
            margin-top: var(--spacing-3xl);
            text-align: center;
        }

        .founding-title {
            font-family: var(--font-display);
            font-size: clamp(3rem, 6vw, 4.5rem);
            font-weight: 400;
            margin-bottom: var(--spacing-sm);
            background: var(--gradient-neon);
            -webkit-background-clip: text;
            -webkit-text-fill-color: transparent;
            background-clip: text;
            text-transform: uppercase;
            letter-spacing: 0.2em;
            text-shadow: 0 0 30px rgba(255, 20, 147, 0.5);
        }

        .founding-subtitle {
            font-size: 1.2rem;
            color: var(--color-secondary);
            margin-bottom: var(--spacing-2xl);
            opacity: 0.8;
        }

        .benefits-grid {
            display: grid;
            grid-template-columns: repeat(auto-fit, minmax(300px, 1fr));
            gap: var(--spacing-xl);
            margin-bottom: var(--spacing-3xl);
        }

        .benefit-card {
            background: var(--card-bg);
            border: 2px solid var(--color-border);
            padding: var(--spacing-xl);
            transition: var(--transition);
            position: relative;
            overflow: hidden;
            box-shadow: 0 2px 10px rgba(0, 0, 0, 0.1);
        }

        .benefit-card::before {
            content: '';
            position: absolute;
            top: -2px;
            left: -2px;
            right: -2px;
            bottom: -2px;
            background: var(--gradient-neon);
            opacity: 0;
            transition: opacity 0.3s ease;
            z-index: -1;
        }

        .benefit-card:hover {
            border-color: transparent;
            transform: translateY(-5px);
            box-shadow: 0 20px 40px rgba(255, 20, 147, 0.3);
        }

        .benefit-card:hover::before {
            opacity: 1;
        }

        .benefit-icon {
            font-size: 3.5rem;
            margin-bottom: var(--spacing-md);
            position: relative;
            display: inline-block;
        }

        .benefit-icon i {
            background: var(--gradient-neon);
            -webkit-background-clip: text;
            -webkit-text-fill-color: transparent;
            background-clip: text;
            filter: drop-shadow(0 0 20px var(--neon-blue));
            transition: var(--transition);
        }

        .benefit-card:hover .benefit-icon i {
            transform: rotateY(360deg);
            filter: drop-shadow(0 0 30px var(--neon-pink)) drop-shadow(0 0 40px var(--neon-blue));
        }

        .benefit-card h4 {
            font-size: 1.25rem;
            font-weight: 900;
            color: var(--color-primary);
            margin-bottom: var(--spacing-sm);
            text-transform: uppercase;
            letter-spacing: 0.05em;
        }

        .benefit-card p {
            color: var(--color-secondary);
            font-size: 0.95rem;
            line-height: 1.5;
        }

        .cta-founding {
            margin-top: var(--spacing-2xl);
        }

        .limited-text {
            font-size: 0.9rem;
            color: var(--neon-pink);
            margin-bottom: var(--spacing-md);
            text-transform: uppercase;
            letter-spacing: 0.1em;
            animation: pulse 2s ease-in-out infinite;
        }

        @keyframes pulse {
            0%, 100% {
                opacity: 0.8;
            }
            50% {
                opacity: 1;
                text-shadow: 0 0 20px var(--neon-pink);
            }
        }

        .btn-large {
            font-size: 1.1rem;
            padding: var(--spacing-md) var(--spacing-2xl);
            min-width: 300px;
        }

        /* Footer */
        .footer {
            background: var(--color-primary);
            color: white;
            text-align: center;
            padding: var(--spacing-2xl) var(--spacing-lg);
        }

        .footer-content {
            max-width: 600px;
            margin: 0 auto;
        }

        .footer-title {
            font-size: 1.25rem;
            font-weight: var(--font-weight-semibold);
            margin-bottom: var(--spacing-sm);
            color: white;
        }

        .footer p {
            color: rgba(255, 255, 255, 0.8);
            line-height: 1.5;
            font-size: 0.95rem;
        }

        .footer p:last-child {
            margin-top: var(--spacing-lg);
            opacity: 0.6;
            font-size: 0.85rem;
        }

        /* Responsive Design */
        @media (max-width: 768px) {
            /* ハンバーガーメニュー表示 */
            .hamburger {
                display: flex;
            }

            /* ナビゲーションリンクのモバイル対応 */
            .nav-links {
                position: fixed;
                right: -300px;
                top: 0;
                height: 100vh;
                width: 280px;
                flex-direction: column;
                background: linear-gradient(135deg, rgba(26, 26, 26, 0.98) 0%, rgba(10, 10, 10, 0.98) 100%);
                backdrop-filter: blur(20px);
                justify-content: flex-start;
                align-items: flex-start;
                padding: 100px 40px 40px;
                transition: right 0.3s ease-in-out;
                gap: var(--spacing-lg);
                border-left: 2px solid var(--neon-pink);
                box-shadow: -5px 0 30px rgba(255, 20, 147, 0.5);
                z-index: 1001;
            }

            .nav-links.active {
                right: 0;
            }

            .nav-links a {
                font-size: 1.2rem;
                width: 100%;
                padding: var(--spacing-sm) 0;
                border-bottom: 1px solid rgba(255, 255, 255, 0.1);
            }

            .mobile-nav-overlay {
                display: block;
            }
            
            .logo-svg {
                height: 35px;
            }
            
            .theme-toggle {
                width: 35px;
                height: 35px;
                margin-left: 10px;
            }
            
            .theme-toggle i {
                font-size: 1rem;
            }

            /* ヘッダーパディング調整 */
            .nav-container {
                padding: 0 var(--spacing-md);
                height: 60px;
            }

            .hero {
                min-height: 80vh;
                padding: var(--spacing-2xl) var(--spacing-md);
            }

            .hero-title {
                font-size: clamp(3rem, 10vw, 6rem);
                margin-bottom: var(--spacing-md);
            }

            .hero-subtitle {
                font-size: clamp(1rem, 2.5vw, 1.3rem);
                padding: 0 var(--spacing-sm);
            }
            
            .section {
                padding: var(--spacing-2xl) var(--spacing-md);
            }

            .section-title {
                font-size: 2rem;
            }
            
            .category-grid {
                grid-template-columns: 1fr;
                gap: var(--spacing-lg);
            }
            
            .api-grid {
                grid-template-columns: 1fr;
            }

            .endpoints-grid {
                grid-template-columns: 1fr;
            }
            
            .cta-buttons {
                flex-direction: column;
                align-items: center;
                gap: var(--spacing-sm);
            }

            /* ボタンのタッチフレンドリー化 */
            .btn {
                width: 100%;
                max-width: 280px;
                min-height: 48px;
                padding: var(--spacing-md) var(--spacing-lg);
                font-size: 0.95rem;
            }

            /* カード調整 */
            .card {
                margin-bottom: var(--spacing-lg);
            }

            /* フッター調整 */
            .footer-content {
                flex-direction: column;
                text-align: center;
                gap: var(--spacing-lg);
            }

            .footer-links {
                justify-content: center;
            }
        }

        /* タブレット対応 */
        @media (min-width: 769px) and (max-width: 1024px) {
            .hero-title {
                font-size: clamp(5rem, 10vw, 7rem);
            }

            .category-grid {
                grid-template-columns: repeat(2, 1fr);
            }

            .nav-container {
                padding: 0 var(--spacing-lg);
            }
        }

        /* 小型モバイル対応 */
        @media (max-width: 480px) {
            .hero-title {
                font-size: clamp(2.5rem, 12vw, 4rem);
            }

            .hero-subtitle {
                font-size: 1rem;
            }

            .section-title {
                font-size: 1.75rem;
            }

            .card-category {
                font-size: 0.8rem;
            }
        }

        /* タッチデバイス向けのホバー効果無効化 */
        @media (hover: none) {
            .btn:hover::before {
                left: -100%;
            }

            .nav-links a:hover::after {
                width: 0;
            }

            .card:hover {
                transform: none;
            }
        }

        /* 高解像度ディスプレイ対応 */
        @media (-webkit-min-device-pixel-ratio: 2), (min-resolution: 192dpi) {
            .hero-title {
                -webkit-font-smoothing: antialiased;
                -moz-osx-font-smoothing: grayscale;
            }
        }

        /* ライトモード時の調整 */
        :root[data-theme="light"] .header {
            box-shadow: 0 2px 20px rgba(0, 0, 0, 0.1);
        }

        :root[data-theme="light"] .hero::before {
            opacity: 0.05;
        }

        :root[data-theme="light"] body::before {
            background: 
                repeating-linear-gradient(
                    90deg,
                    transparent,
                    transparent 2px,
                    rgba(255, 20, 147, 0.02) 2px,
                    rgba(255, 20, 147, 0.02) 4px
                ),
                repeating-linear-gradient(
                    0deg,
                    transparent,
                    transparent 2px,
                    rgba(0, 206, 209, 0.02) 2px,
                    rgba(0, 206, 209, 0.02) 4px
                );
        }

        /* Loading Animation */
        .loading {
            display: inline-block;
            width: 16px;
            height: 16px;
            border: 2px solid rgba(255, 255, 255, 0.3);
            border-radius: 50%;
            border-top-color: white;
            animation: spin 1s ease-in-out infinite;
        }

        @keyframes spin {
            to { transform: rotate(360deg); }
        }

        /* パフォーマンス最適化用CSS */
        .reduce-motion * {
            animation-duration: 0.01ms !important;
            animation-iteration-count: 1 !important;
            transition-duration: 0.01ms !important;
        }

        .reduce-motion .hero::before,
        .reduce-motion .parallax-bg::before {
            animation: none !important;
        }

        /* GPU最適化 */
        .category-card,
        .stat-card,
        .vision-card,
        .benefit-card,
        .api-card {
            transform: translateZ(0);
            backface-visibility: hidden;
        }

        /* ビューポート外のアニメーションを停止 */
        .category-icon:not(.in-view) i,
        .stat-icon:not(.in-view) i,
        .benefit-icon:not(.in-view) i {
            animation-play-state: paused;
        }

        /* スクロール中のアニメーション調整 */
        .is-scrolling .hero::before,
        .is-scrolling .parallax-bg::before {
            animation-play-state: paused;
        }

        /* トランジションのGPU最適化 */
        .category-card:hover,
        .stat-card:hover,
        .vision-card:hover,
        .benefit-card:hover,
        .api-card:hover {
            transform: translate3d(0, -5px, 0);
        }
    </style>
</head>
<body>
    <!-- Header -->
    <header class="header">
        <nav class="nav-container">
            <a href="#" class="logo">
                <svg class="logo-svg" viewBox="0 0 200 50" xmlns="http://www.w3.org/2000/svg" aria-label="原宿クリエイティブコミュニティロゴ">
                    <defs>
                        <linearGradient id="logoGradient" x1="0%" y1="0%" x2="100%" y2="100%">
                            <stop offset="0%" style="stop-color:#FF1493;stop-opacity:1" />
                            <stop offset="50%" style="stop-color:#00FFFF;stop-opacity:1" />
                            <stop offset="100%" style="stop-color:#00FF00;stop-opacity:1" />
                        </linearGradient>
                        <filter id="neonBlur">
                            <feGaussianBlur stdDeviation="3" result="coloredBlur"/>
                            <feMerge>
                                <feMergeNode in="coloredBlur"/>
                                <feMergeNode in="SourceGraphic"/>
                            </feMerge>
                        </filter>
                    </defs>
                    
                    <!-- H icon -->
                    <g class="logo-icon">
                        <path d="M 10 10 L 10 40 M 10 25 L 25 25 M 25 10 L 25 40" 
                              stroke="url(#logoGradient)" 
                              stroke-width="3" 
                              fill="none" 
                              stroke-linecap="round"
                              filter="url(#neonBlur)"/>
                        
                        <!-- Decorative elements -->
                        <circle cx="10" cy="10" r="2" fill="#FF1493" class="logo-dot">
                            <animate attributeName="opacity" values="0.5;1;0.5" dur="2s" repeatCount="indefinite"/>
                        </circle>
                        <circle cx="25" cy="40" r="2" fill="#00FFFF" class="logo-dot">
                            <animate attributeName="opacity" values="0.5;1;0.5" dur="2s" begin="0.5s" repeatCount="indefinite"/>
                        </circle>
                    </g>
                    
                    <!-- Text -->
                    <text x="40" y="30" font-family="Bebas Neue, sans-serif" font-size="20" fill="url(#logoGradient)" filter="url(#neonBlur)">
                        HARAJUKU
                    </text>
                    <text x="40" y="45" font-family="Montserrat, sans-serif" font-size="10" font-weight="600" fill="#ffffff" opacity="0.8">
                        CREATIVE COMMUNITY
                    </text>
                </svg>
            </a>
            <ul class="nav-links">
                <li><a href="#home">ホーム</a></li>
                <li><a href="#categories">カテゴリ</a></li>
                <li><a href="#features">機能</a></li>
                <li><a href="#designer-jobs">求人</a></li>
            </ul>
<<<<<<< HEAD
            <button class="theme-toggle" id="themeToggle" aria-label="テーマ切り替え">
                <i class="fas fa-moon" id="themeIcon"></i>
=======
            <button class="hamburger" id="hamburger" aria-label="メニューを開く" aria-expanded="false">
                <span></span>
                <span></span>
                <span></span>
>>>>>>> a98f6149
            </button>
        </nav>
    </header>

    <!-- Hero Section -->
    <section class="hero" id="home">
        <div class="hero-content">
            <h1 class="hero-title" data-text="CREATE. CONNECT. INSPIRE.">CREATE. CONNECT. INSPIRE.</h1>
            <p class="hero-subtitle">
                原宿から発信するデザインとファッションの最前線。<br>
                多様なクリエイターが出会い、新たな価値を生み出すハブ。
            </p>
            <p class="hero-host">hosted by Value Create</p>
            <div class="cta-buttons">
                <a href="#categories" class="btn btn-primary"><span>参加企業・ブランドを見る</span></a>
                <a href="#designer-jobs" class="btn btn-secondary"><span>未経験歓迎求人を見る</span></a>
            </div>
        </div>
    </section>

    <!-- Categories Section -->
    <section class="section" id="categories">
        <div class="parallax-bg"></div>
        <div class="container">
            <h2 class="section-title">CREATIVE CATEGORIES</h2>
            <p class="section-subtitle">
                原宿から発信するデザインとファッションの融合プラットフォーム
            </p>

            <div class="category-grid">
                <div class="category-card">
                    <div class="category-icon"><i class="fas fa-paint-brush"></i></div>
                    <h3 class="category-title">デザイン会社</h3>
                    <p class="category-description">
                        グラフィック、Web、UI/UX、ブランディング、パッケージデザインなど、原宿エリアの最先端デザイン会社が集結。
                    </p>
                    <button class="btn btn-primary" onclick="exploreDesignCompanies()"><span>参加企業を見る</span></button>
                </div>

                <div class="category-card">
                    <div class="category-icon"><i class="fas fa-tshirt"></i></div>
                    <h3 class="category-title">アパレルブランド</h3>
                    <p class="category-description">
                        ストリート、エレガント、アバンギャルドまで。原宿カルチャーを体現する多様なアパレルブランド。
                    </p>
                    <button class="btn btn-primary" onclick="exploreApparelBrands()"><span>参加ブランドを見る</span></button>
                </div>
            </div>
        </div>
    </section>

    <!-- Features Section -->
    <section class="section section-alt" id="features">
        <div class="container">
            <h2 class="section-title">COMMUNITY FEATURES</h2>
            <p class="section-subtitle">
                クリエイター同士の出会いとコラボレーションを促進する機能
            </p>

            <div class="api-grid">
                <div class="api-card">
                    <h4><i class="fas fa-calendar-alt"></i> クリエイティブイベント</h4>
                    <p>ネットワーキング、ワークショップ、展示会、ファッションショーなど、原宿エリアのイベント情報をお届けします。</p>
                    <button class="btn btn-secondary" onclick="loadUpcomingEvents()"><span>近日開催イベント</span></button>
                </div>

                <div class="api-card">
                    <h4><i class="fas fa-handshake"></i> コラボレーション事例</h4>
                    <p>デザイン会社×アパレルブランドの成功事例。新たなプロジェクトのインスピレーション源としてご活用ください。</p>
                    <button class="btn btn-secondary" onclick="loadFeaturedCollaborations()"><span>注目プロジェクト</span></button>
                </div>

                <div class="api-card">
                    <h4><i class="fas fa-bullseye"></i> マッチング掲示板</h4>
                    <p>パートナー募集、スキル交換、コラボレーション提案など、クリエイター同士の出会いの場を提供します。</p>
                    <button class="btn btn-secondary" onclick="loadMatchingRequests()"><span>募集案件を見る</span></button>
                </div>
            </div>
        </div>
    </section>

    <!-- Designer Jobs Section -->
    <section class="section" id="designer-jobs">
        <div class="parallax-bg"></div>
        <div class="container">
            <h2 class="section-title">DESIGNER JOBS</h2>
            <p class="section-subtitle">
                未経験歓迎・新卒歓迎のデザイナー求人を厳選してお届け
            </p>

            <!-- 統計表示 -->
            <div class="stats-grid">
                <div class="stat-card">
                    <div class="stat-icon"><i class="fas fa-briefcase"></i></div>
                    <div class="stat-text" id="total-jobs">-</div>
                    <div class="stat-label">総求人数</div>
                </div>
                <div class="stat-card">
                    <div class="stat-icon"><i class="fas fa-user-graduate"></i></div>
                    <div class="stat-text" id="entry-level-jobs">-</div>
                    <div class="stat-label">未経験歓迎求人</div>
                </div>
                <div class="stat-card">
                    <div class="stat-icon"><i class="fas fa-star"></i></div>
                    <div class="stat-text" id="new-graduate-jobs">-</div>
                    <div class="stat-label">新卒歓迎求人</div>
                </div>
            </div>

            <!-- フィルター -->
            <div class="job-filters" style="text-align: center; margin: 2rem 0;">
                <select id="experience-filter" style="margin: 0 0.5rem; padding: 0.5rem; background: var(--color-surface); color: var(--color-primary); border: 1px solid var(--color-border); border-radius: 4px;">
                    <option value="all">すべて</option>
                    <option value="entry_level">未経験歓迎</option>
                    <option value="new_graduate">新卒歓迎</option>
                    <option value="both">両方歓迎</option>
                </select>
                <button id="load-jobs-btn" class="btn btn-primary" style="margin: 0 0.5rem;">
                    <span>求人を読み込む</span>
                </button>
            </div>

            <!-- 求人一覧 -->
            <div id="jobs-container" class="api-grid" style="display: none;">
                <!-- 求人が動的に読み込まれます -->
            </div>

            <!-- ローディング表示 -->
            <div id="jobs-loading" style="text-align: center; display: none;">
                <div class="loading" style="display: inline-block; margin: 2rem;"></div>
                <p style="color: var(--color-secondary);">求人情報を読み込み中...</p>
            </div>

            <!-- エラー表示 -->
            <div id="jobs-error" style="text-align: center; display: none; color: var(--neon-pink);">
                <p>求人情報の取得に失敗しました。しばらく経ってから再度お試しください。</p>
            </div>
        </div>
    </section>

    <!-- Future Vision -->
    <section class="section" id="vision">
        <div class="parallax-bg"></div>
        <div class="container">
            <h2 class="section-title">FUTURE VISION</h2>
            <p class="section-subtitle">
                これから生まれる、原宿発のクリエイティブな未来
            </p>

            <!-- 期待される成果 -->
            <div class="stats-grid">
                <div class="stat-card">
                    <div class="stat-icon"><i class="fas fa-rocket"></i></div>
                    <div class="stat-text">LAUNCH 2024</div>
                    <div class="stat-label">コミュニティ始動</div>
                </div>
                <div class="stat-card">
                    <div class="stat-icon"><i class="fas fa-palette"></i></div>
                    <div class="stat-text">100+ CREATORS</div>
                    <div class="stat-label">参加予定のクリエイター</div>
                </div>
                <div class="stat-card">
                    <div class="stat-icon"><i class="fas fa-lightbulb"></i></div>
                    <div class="stat-text">∞ POSSIBILITIES</div>
                    <div class="stat-label">無限の可能性</div>
                </div>
            </div>

            <!-- 実現したい未来 -->
            <div class="vision-grid">
                <div class="vision-card">
                    <div class="vision-image">
                        <div class="image-placeholder">
                            <i class="placeholder-icon fas fa-city"></i>
                        </div>
                    </div>
                    <div class="vision-content">
                        <h4>STREET × HIGH FASHION</h4>
                        <p class="vision-concept">ストリートカルチャーとハイファッションの融合</p>
                        <p class="vision-description">原宿の街から世界のランウェイへ</p>
                    </div>
                </div>
                <div class="vision-card">
                    <div class="vision-image">
                        <div class="image-placeholder">
                            <i class="placeholder-icon fas fa-theater-masks"></i>
                        </div>
                    </div>
                    <div class="vision-content">
                        <h4>DIGITAL × TRADITIONAL</h4>
                        <p class="vision-concept">デジタルアートと伝統工芸のコラボ</p>
                        <p class="vision-description">最新技術で伝統をアップデート</p>
                    </div>
                </div>
                <div class="vision-card">
                    <div class="vision-image">
                        <div class="image-placeholder">
                            <i class="placeholder-icon fas fa-seedling"></i>
                        </div>
                    </div>
                    <div class="vision-content">
                        <h4>SUSTAINABLE × CREATIVE</h4>
                        <p class="vision-concept">サステナブルとクリエイティブの新提案</p>
                        <p class="vision-description">地球と共存する新しいファッション</p>
                    </div>
                </div>
            </div>

            <!-- 創設メンバー募集 -->
            <div class="founding-section">
                <h3 class="founding-title">BE THE FIRST</h3>
                <p class="founding-subtitle">創設メンバーとして、新しい歴史を一緒に作りませんか？</p>
                
                <div class="benefits-grid">
                    <div class="benefit-card">
                        <div class="benefit-icon"><i class="fas fa-star"></i></div>
                        <h4>特別メンバーシップ</h4>
                        <p>初期メンバー限定の特別な権利と特典</p>
                    </div>
                    <div class="benefit-card">
                        <div class="benefit-icon"><i class="fas fa-handshake-angle"></i></div>
                        <h4>優先マッチング</h4>
                        <p>最初に最適なパートナーを見つけるチャンス</p>
                    </div>
                    <div class="benefit-card">
                        <div class="benefit-icon"><i class="fas fa-lightbulb"></i></div>
                        <h4>コミュニティの方向性</h4>
                        <p>プラットフォームの未来を一緒に決める</p>
                    </div>
                </div>
                
                <div class="cta-founding">
                    <p class="limited-text">※ 先着100名限定</p>
                    <button class="btn btn-primary btn-large"><span>創設メンバーに申し込む</span></button>
                </div>
            </div>
        </div>
    </section>

    <!-- Footer -->
    <footer class="footer" id="contact">
        <div class="footer-content">
            <h3 class="footer-title">原宿クリエイティブコミュニティ</h3>
            <p>
                デザインとファッションが交差する場所で、<br>
                新たなクリエイティブの可能性を探求しよう。
            </p>
            <p style="margin-top: 2rem; opacity: 0.7;">
                © 2024 原宿クリエイティブコミュニティ. Generated with Claude Code.
            </p>
        </div>
    </footer>

    <!-- JavaScript -->
    <script>
        // Header scroll effect
        window.addEventListener('scroll', () => {
            const header = document.querySelector('.header');
            if (window.scrollY > 100) {
                header.classList.add('scrolled');
            } else {
                header.classList.remove('scrolled');
            }
        });

        // Smooth scrolling
        document.querySelectorAll('a[href^="#"]').forEach(anchor => {
            anchor.addEventListener('click', function (e) {
                e.preventDefault();
                const target = document.querySelector(this.getAttribute('href'));
                if (target) {
                    target.scrollIntoView({
                        behavior: 'smooth',
                        block: 'start'
                    });
                    // モバイルメニューを閉じる
                    if (window.innerWidth <= 768) {
                        const hamburger = document.getElementById('hamburger');
                        const navLinks = document.querySelector('.nav-links');
                        const overlay = document.querySelector('.mobile-nav-overlay');
                        if (hamburger && navLinks && overlay) {
                            hamburger.classList.remove('active');
                            navLinks.classList.remove('active');
                            overlay.classList.remove('active');
                            document.body.style.overflow = '';
                        }
                    }
                }
            });
        });

        // ハンバーガーメニューの動作
        const hamburger = document.getElementById('hamburger');
        const navLinks = document.querySelector('.nav-links');
        const mobileOverlay = document.createElement('div');
        mobileOverlay.className = 'mobile-nav-overlay';
        document.body.appendChild(mobileOverlay);

        if (hamburger && navLinks) {
            hamburger.addEventListener('click', () => {
                const isActive = hamburger.classList.toggle('active');
                navLinks.classList.toggle('active');
                mobileOverlay.classList.toggle('active');
                document.body.style.overflow = isActive ? 'hidden' : '';
                hamburger.setAttribute('aria-expanded', isActive);
                hamburger.setAttribute('aria-label', isActive ? 'メニューを閉じる' : 'メニューを開く');
            });

            // オーバーレイクリックで閉じる
            mobileOverlay.addEventListener('click', () => {
                hamburger.classList.remove('active');
                navLinks.classList.remove('active');
                mobileOverlay.classList.remove('active');
                document.body.style.overflow = '';
                hamburger.setAttribute('aria-expanded', 'false');
                hamburger.setAttribute('aria-label', 'メニューを開く');
            });
        }

        // ウィンドウリサイズ時の処理
        let resizeTimer;
        window.addEventListener('resize', () => {
            clearTimeout(resizeTimer);
            resizeTimer = setTimeout(() => {
                if (window.innerWidth > 768 && hamburger && navLinks && mobileOverlay) {
                    hamburger.classList.remove('active');
                    navLinks.classList.remove('active');
                    mobileOverlay.classList.remove('active');
                    document.body.style.overflow = '';
                }
            }, 250);
        });

        // Intersection Observer for animations
        const observerOptions = {
            threshold: 0.3,
            rootMargin: '0px'
        };

        const animationObserver = new IntersectionObserver((entries) => {
            entries.forEach(entry => {
                if (entry.isIntersecting && !entry.target.classList.contains('animated')) {
                    entry.target.classList.add('animated');
                    // アイコンのアニメーション
                    const icons = entry.target.querySelectorAll('.stat-icon, .benefit-icon');
                    icons.forEach((icon, index) => {
                        setTimeout(() => {
                            icon.style.transform = 'scale(1.2)';
                            setTimeout(() => {
                                icon.style.transform = 'scale(1)';
                            }, 300);
                        }, index * 200);
                    });
                }
            });
        }, observerOptions);

        // セクションを監視
        document.addEventListener('DOMContentLoaded', () => {
            const sections = document.querySelectorAll('.stats-grid, .benefits-grid');
            sections.forEach(section => {
                if (section) {
                    animationObserver.observe(section);
                }
            });
        });

        // API interaction functions
        async function exploreDesignCompanies() {
            const btn = event.target;
            const originalText = btn.textContent;
            btn.innerHTML = '<span class="loading"></span> 読み込み中...';
            
            try {
                const response = await fetch('/api/design-companies/harajuku');
                const data = await response.json();
                
                if (data.success) {
                    alert(`原宿エリアに ${data.total} 社のデザイン会社が登録されています！\n\n詳細は開発者コンソールをご確認ください。`);
                    console.log('デザイン会社データ:', data);
                } else {
                    alert('データの取得に失敗しました。');
                }
            } catch (error) {
                console.error('エラー:', error);
                alert('接続エラーが発生しました。');
            }
            
            btn.textContent = originalText;
        }

        async function exploreApparelBrands() {
            const btn = event.target;
            const originalText = btn.textContent;
            btn.innerHTML = '<span class="loading"></span> 読み込み中...';
            
            try {
                const response = await fetch('/api/apparel-brands/harajuku');
                const data = await response.json();
                
                if (data.success) {
                    alert(`原宿エリアに ${data.total} ブランドのアパレルブランドが登録されています！\n\n詳細は開発者コンソールをご確認ください。`);
                    console.log('アパレルブランドデータ:', data);
                } else {
                    alert('データの取得に失敗しました。');
                }
            } catch (error) {
                console.error('エラー:', error);
                alert('接続エラーが発生しました。');
            }
            
            btn.textContent = originalText;
        }

        async function loadUpcomingEvents() {
            const btn = event.target;
            const originalText = btn.textContent;
            btn.innerHTML = '<span class="loading"></span> 読み込み中...';
            
            try {
                const response = await fetch('/api/events/upcoming');
                const data = await response.json();
                
                if (data.success) {
                    alert(`${data.total} 件の近日開催イベントがあります！\n\n詳細は開発者コンソールをご確認ください。`);
                    console.log('近日開催イベント:', data);
                } else {
                    alert('データの取得に失敗しました。');
                }
            } catch (error) {
                console.error('エラー:', error);
                alert('接続エラーが発生しました。');
            }
            
            btn.textContent = originalText;
        }

        async function loadFeaturedCollaborations() {
            const btn = event.target;
            const originalText = btn.textContent;
            btn.innerHTML = '<span class="loading"></span> 読み込み中...';
            
            try {
                const response = await fetch('/api/collaborations/featured');
                const data = await response.json();
                
                if (data.success) {
                    alert(`${data.total} 件の注目コラボレーション事例があります！\n\n詳細は開発者コンソールをご確認ください。`);
                    console.log('注目コラボレーション:', data);
                } else {
                    alert('データの取得に失敗しました。');
                }
            } catch (error) {
                console.error('エラー:', error);
                alert('接続エラーが発生しました。');
            }
            
            btn.textContent = originalText;
        }

        async function loadMatchingRequests() {
            const btn = event.target;
            const originalText = btn.textContent;
            btn.innerHTML = '<span class="loading"></span> 読み込み中...';
            
            try {
                const response = await fetch('/api/matching/high-priority');
                const data = await response.json();
                
                if (data.success) {
                    alert(`${data.total} 件の高優先度マッチングリクエストがあります！\n\n詳細は開発者コンソールをご確認ください。`);
                    console.log('マッチングリクエスト:', data);
                } else {
                    alert('データの取得に失敗しました。');
                }
            } catch (error) {
                console.error('エラー:', error);
                alert('接続エラーが発生しました。');
            }
            
            btn.textContent = originalText;
        }

        // Designer Jobs functionality
        let currentJobs = [];

        // 統計データを読み込み
        async function loadJobStats() {
            try {
                const response = await fetch('/api/designer-jobs/stats/entry-level');
                const data = await response.json();
                
                if (data.success) {
                    document.getElementById('total-jobs').textContent = data.data.totalJobs;
                    document.getElementById('entry-level-jobs').textContent = data.data.experienceWelcomeJobs;
                    document.getElementById('new-graduate-jobs').textContent = data.data.newGraduateWelcomeJobs;
                }
            } catch (error) {
                console.error('統計データ取得エラー:', error);
            }
        }

        // 求人データを読み込み
        async function loadDesignerJobs() {
            const experienceFilter = document.getElementById('experience-filter').value;
            const loadingDiv = document.getElementById('jobs-loading');
            const errorDiv = document.getElementById('jobs-error');
            const containerDiv = document.getElementById('jobs-container');
            
            // UI状態をリセット
            loadingDiv.style.display = 'block';
            errorDiv.style.display = 'none';
            containerDiv.style.display = 'none';
            containerDiv.innerHTML = '';

            try {
                const url = `/api/designer-jobs?experience=${experienceFilter}&limit=6&sortBy=priority&sortOrder=DESC`;
                const response = await fetch(url);
                const data = await response.json();
                
                if (data.success && data.data.jobs.length > 0) {
                    currentJobs = data.data.jobs;
                    displayJobs(currentJobs);
                    containerDiv.style.display = 'grid';
                } else {
                    throw new Error('求人データが見つかりません');
                }
            } catch (error) {
                console.error('求人データ取得エラー:', error);
                errorDiv.style.display = 'block';
            } finally {
                loadingDiv.style.display = 'none';
            }
        }

        // 求人を表示
        function displayJobs(jobs) {
            const container = document.getElementById('jobs-container');
            
            jobs.forEach(job => {
                const jobCard = createJobCard(job);
                container.appendChild(jobCard);
            });
        }

        // 求人カードを作成
        function createJobCard(job) {
            const card = document.createElement('div');
            card.className = 'api-card';
            
            const experienceText = job.isExperienceWelcome && job.isNewGraduateWelcome ? 
                '未経験・新卒歓迎' : 
                job.isExperienceWelcome ? '未経験歓迎' : 
                job.isNewGraduateWelcome ? '新卒歓迎' : '経験者向け';

            const salaryText = job.salaryMin && job.salaryMax ? 
                `${job.salaryMin}〜${job.salaryMax}万円` : 
                '給与応相談';

            const tagsHtml = job.tags ? 
                job.tags.slice(0, 3).map(tag => `<span style="background: var(--neon-pink); color: var(--color-background); padding: 2px 8px; border-radius: 12px; font-size: 0.8rem; margin-right: 4px;">${tag}</span>`).join('') : 
                '';

            card.innerHTML = `
                <h4><i class="fas fa-briefcase"></i> ${job.title}</h4>
                <div style="margin-bottom: 0.5rem;">
                    <strong style="color: var(--neon-blue);">${job.company}</strong>
                    ${job.jobSite ? `<span style="color: var(--color-secondary); font-size: 0.85rem;"> (${job.jobSite.name})</span>` : ''}
                </div>
                <div style="margin-bottom: 0.5rem; font-size: 0.9rem;">
                    <span style="color: var(--neon-green);">${experienceText}</span> | 
                    <span style="color: var(--color-secondary);">${salaryText}</span>
                </div>
                <div style="margin-bottom: 0.5rem;">
                    ${tagsHtml}
                </div>
                <p style="margin-bottom: 1rem;">${job.description ? job.description.substring(0, 120) + '...' : '詳細は求人ページをご確認ください。'}</p>
                <div style="display: flex; justify-content: space-between; align-items: center;">
                    <span style="color: var(--color-secondary); font-size: 0.85rem;">
                        <i class="fas fa-map-marker-alt"></i> ${job.location || '勤務地未記載'}
                        ${job.isRemoteOk ? ' | <i class="fas fa-home"></i> リモート可' : ''}
                    </span>
                    <button class="btn btn-secondary" onclick="openJobDetails(${job.id})" style="font-size: 0.85rem; padding: 0.5rem 1rem;">
                        <span>詳細を見る</span>
                    </button>
                </div>
            `;
            
            return card;
        }

        // 求人詳細を開く
        async function openJobDetails(jobId) {
            try {
                // クリック追跡
                const trackResponse = await fetch(`/api/designer-jobs/${jobId}/click`, {
                    method: 'POST'
                });
                
                if (trackResponse.ok) {
                    const trackData = await trackResponse.json();
                    if (trackData.success && trackData.data.redirectUrl) {
                        // 新しいタブで求人ページを開く
                        window.open(trackData.data.redirectUrl, '_blank');
                    }
                } else {
                    // フォールバック: 求人詳細を取得して表示
                    const detailResponse = await fetch(`/api/designer-jobs/${jobId}`);
                    const detailData = await detailResponse.json();
                    
                    if (detailData.success) {
                        window.open(detailData.data.originalUrl, '_blank');
                    }
                }
            } catch (error) {
                console.error('求人詳細取得エラー:', error);
                alert('求人詳細の取得に失敗しました。');
            }
        }

        // テーマ切り替え機能
        function initThemeToggle() {
            const themeToggle = document.getElementById('themeToggle');
            const themeIcon = document.getElementById('themeIcon');
            const root = document.documentElement;
            
            // 保存されたテーマを読み込み
            const savedTheme = localStorage.getItem('theme') || 'dark';
            root.setAttribute('data-theme', savedTheme);
            updateThemeIcon(savedTheme);
            
            // テーマ切り替え
            themeToggle.addEventListener('click', () => {
                const currentTheme = root.getAttribute('data-theme');
                const newTheme = currentTheme === 'dark' ? 'light' : 'dark';
                
                root.setAttribute('data-theme', newTheme);
                localStorage.setItem('theme', newTheme);
                updateThemeIcon(newTheme);
                
                // アニメーション効果
                themeToggle.style.transform = 'rotate(360deg)';
                setTimeout(() => {
                    themeToggle.style.transform = 'rotate(0deg)';
                }, 300);
            });
            
            function updateThemeIcon(theme) {
                themeIcon.className = theme === 'dark' ? 'fas fa-moon' : 'fas fa-sun';
            }
        }

        // ページ読み込み時に統計データを読み込み
        document.addEventListener('DOMContentLoaded', () => {
            // テーマ切り替え初期化
            initThemeToggle();
            loadJobStats();
            
            // 求人読み込みボタンのイベントリスナー
            document.getElementById('load-jobs-btn').addEventListener('click', loadDesignerJobs);
            
            // フィルター変更時の自動読み込み
            document.getElementById('experience-filter').addEventListener('change', () => {
                if (currentJobs.length > 0) {
                    loadDesignerJobs();
                }
            });
        });

        // アニメーションパフォーマンス最適化
        function initPerformanceOptimizations() {
            // prefers-reduced-motionの検出
            const prefersReducedMotion = window.matchMedia('(prefers-reduced-motion: reduce)');
            
            function handleReducedMotionChange() {
                if (prefersReducedMotion.matches) {
                    document.documentElement.classList.add('reduce-motion');
                } else {
                    document.documentElement.classList.remove('reduce-motion');
                }
            }
            
            handleReducedMotionChange();
            prefersReducedMotion.addEventListener('change', handleReducedMotionChange);
            
            // Intersection Observerを使用したアニメーション制御
            const animatedElements = document.querySelectorAll('.category-card, .stat-card, .vision-card, .benefit-card, .api-card');
            
            const animationObserver = new IntersectionObserver(
                (entries) => {
                    entries.forEach(entry => {
                        if (entry.isIntersecting) {
                            entry.target.classList.add('in-view');
                            // GPU最適化のためのwill-changeを追加
                            entry.target.style.willChange = 'transform, opacity';
                        } else {
                            entry.target.classList.remove('in-view');
                            // ビューポート外ではwill-changeを削除
                            entry.target.style.willChange = 'auto';
                        }
                    });
                },
                {
                    threshold: 0.1,
                    rootMargin: '50px'
                }
            );
            
            animatedElements.forEach(el => {
                animationObserver.observe(el);
            });
            
            // パララックス背景の最適化
            const parallaxElements = document.querySelectorAll('.parallax-bg');
            let ticking = false;
            
            function updateParallax() {
                const scrolled = window.pageYOffset;
                
                parallaxElements.forEach(el => {
                    const speed = el.dataset.speed || 0.5;
                    const yPos = -(scrolled * speed);
                    el.style.transform = `translate3d(0, ${yPos}px, 0)`;
                });
                
                ticking = false;
            }
            
            function requestTick() {
                if (!ticking && !prefersReducedMotion.matches) {
                    window.requestAnimationFrame(updateParallax);
                    ticking = true;
                }
            }
            
            // パフォーマンスを考慮したスクロールイベント
            let scrollTimeout;
            window.addEventListener('scroll', () => {
                requestTick();
                
                // スクロール中はアニメーションを一時停止
                document.body.classList.add('is-scrolling');
                clearTimeout(scrollTimeout);
                scrollTimeout = setTimeout(() => {
                    document.body.classList.remove('is-scrolling');
                }, 150);
            }, { passive: true });
        }

        // DOM読み込み時の初期化に追加
        document.addEventListener('DOMContentLoaded', () => {
            // 既存の初期化コードの後に追加
            initPerformanceOptimizations();
        });

    </script>
</body>
</html><|MERGE_RESOLUTION|>--- conflicted
+++ resolved
@@ -344,6 +344,186 @@
 
         .nav-links a:hover::after {
             width: 100%;
+        }
+
+        /* Auth Menu */
+        .auth-menu {
+            margin-left: auto;
+        }
+
+        .auth-menu a {
+            background: transparent;
+            border: 1px solid var(--neon-pink);
+            padding: 8px 20px;
+            border-radius: 4px;
+            font-size: 0.85rem;
+            transition: all 0.3s ease;
+        }
+
+        .auth-menu a:hover {
+            background: var(--neon-pink);
+            color: var(--color-background);
+            box-shadow: 0 0 20px rgba(255, 20, 147, 0.5);
+        }
+
+        .user-info {
+            display: flex;
+            align-items: center;
+            gap: 15px;
+        }
+
+        .user-name {
+            color: var(--neon-blue);
+            font-weight: 600;
+            text-shadow: 0 0 10px rgba(0, 255, 255, 0.5);
+        }
+
+        #logoutBtn {
+            background: transparent;
+            border: 1px solid var(--neon-blue);
+            color: var(--neon-blue);
+            padding: 8px 20px;
+            border-radius: 4px;
+            font-size: 0.85rem;
+            cursor: pointer;
+            transition: all 0.3s ease;
+            text-transform: uppercase;
+            letter-spacing: 0.1em;
+        }
+
+        #logoutBtn:hover {
+            background: var(--neon-blue);
+            color: var(--color-background);
+            box-shadow: 0 0 20px rgba(0, 255, 255, 0.5);
+        }
+
+        /* Mobile Navigation Drawer */
+        .mobile-nav {
+            position: fixed;
+            top: 0;
+            right: -100%;
+            width: 80%;
+            max-width: 350px;
+            height: 100vh;
+            background: rgba(10, 10, 10, 0.98);
+            backdrop-filter: blur(20px);
+            border-left: 1px solid var(--neon-pink);
+            transition: right 0.3s ease;
+            z-index: 1001;
+            padding: 80px 30px 30px;
+            overflow-y: auto;
+            box-shadow: -5px 0 30px rgba(255, 20, 147, 0.3);
+        }
+
+        .mobile-nav.active {
+            right: 0;
+        }
+
+        .mobile-nav-overlay {
+            position: fixed;
+            top: 0;
+            left: 0;
+            width: 100%;
+            height: 100%;
+            background: rgba(0, 0, 0, 0.6);
+            backdrop-filter: blur(5px);
+            opacity: 0;
+            visibility: hidden;
+            transition: opacity 0.3s ease, visibility 0.3s ease;
+            z-index: 1000;
+        }
+
+        .mobile-nav-overlay.active {
+            opacity: 1;
+            visibility: visible;
+        }
+
+        .mobile-nav-links {
+            list-style: none;
+            padding: 0;
+            margin: 0;
+        }
+
+        .mobile-nav-links li {
+            margin-bottom: 30px;
+            opacity: 0;
+            transform: translateX(50px);
+            animation: slideIn 0.5s ease forwards;
+        }
+
+        .mobile-nav-links li:nth-child(1) { animation-delay: 0.1s; }
+        .mobile-nav-links li:nth-child(2) { animation-delay: 0.2s; }
+        .mobile-nav-links li:nth-child(3) { animation-delay: 0.3s; }
+        .mobile-nav-links li:nth-child(4) { animation-delay: 0.4s; }
+        .mobile-nav-links li:nth-child(5) { animation-delay: 0.5s; }
+
+        @keyframes slideIn {
+            to {
+                opacity: 1;
+                transform: translateX(0);
+            }
+        }
+
+        .mobile-nav-links a {
+            color: var(--color-primary);
+            text-decoration: none;
+            font-size: 1.5rem;
+            font-weight: var(--font-weight-bold);
+            font-family: var(--font-accent);
+            display: block;
+            padding: 10px 0;
+            position: relative;
+            text-transform: uppercase;
+            letter-spacing: 0.1em;
+            transition: all 0.3s ease;
+        }
+
+        .mobile-nav-links a::before {
+            content: '';
+            position: absolute;
+            left: -30px;
+            top: 50%;
+            transform: translateY(-50%);
+            width: 0;
+            height: 2px;
+            background: var(--gradient-neon);
+            transition: width 0.3s ease;
+        }
+
+        .mobile-nav-links a:hover,
+        .mobile-nav-links a:active {
+            color: var(--neon-pink);
+            text-shadow: 0 0 20px var(--neon-pink);
+            transform: translateX(10px);
+        }
+
+        .mobile-nav-links a:hover::before,
+        .mobile-nav-links a:active::before {
+            width: 20px;
+        }
+
+        .mobile-auth-menu {
+            margin-top: 50px;
+            padding-top: 30px;
+            border-top: 1px solid rgba(255, 255, 255, 0.1);
+        }
+
+        .mobile-auth-menu .user-info {
+            flex-direction: column;
+            gap: 20px;
+            align-items: flex-start;
+        }
+
+        .mobile-auth-menu .user-name {
+            font-size: 1.2rem;
+        }
+
+        .mobile-auth-menu #logoutBtn,
+        .mobile-auth-menu a {
+            width: 100%;
+            text-align: center;
+            padding: 15px;
+            font-size: 1rem;
         }
 
         /* Hero Section */
@@ -1523,19 +1703,34 @@
                 <li><a href="#categories">カテゴリ</a></li>
                 <li><a href="#features">機能</a></li>
                 <li><a href="#designer-jobs">求人</a></li>
+                <li class="auth-menu" id="authMenu">
+                    <a href="login.html" id="loginLink">ログイン</a>
+                </li>
             </ul>
-<<<<<<< HEAD
             <button class="theme-toggle" id="themeToggle" aria-label="テーマ切り替え">
                 <i class="fas fa-moon" id="themeIcon"></i>
-=======
+            </button>
             <button class="hamburger" id="hamburger" aria-label="メニューを開く" aria-expanded="false">
                 <span></span>
                 <span></span>
                 <span></span>
->>>>>>> a98f6149
             </button>
         </nav>
     </header>
+
+    <!-- Mobile Navigation Drawer -->
+    <div class="mobile-nav-overlay" id="mobileNavOverlay"></div>
+    <nav class="mobile-nav" id="mobileNav">
+        <ul class="mobile-nav-links">
+            <li><a href="#home" class="mobile-nav-link">ホーム</a></li>
+            <li><a href="#categories" class="mobile-nav-link">カテゴリ</a></li>
+            <li><a href="#features" class="mobile-nav-link">機能</a></li>
+            <li><a href="#designer-jobs" class="mobile-nav-link">求人</a></li>
+        </ul>
+        <div class="mobile-auth-menu" id="mobileAuthMenu">
+            <a href="login.html" id="mobileLoginLink">ログイン</a>
+        </div>
+    </nav>
 
     <!-- Hero Section -->
     <section class="hero" id="home">
@@ -2185,10 +2380,98 @@
             }
         }
 
+        // 認証状態管理
+        function checkAuthStatus() {
+            const token = localStorage.getItem('authToken');
+            const user = localStorage.getItem('user');
+            const authMenu = document.getElementById('authMenu');
+            const mobileAuthMenu = document.getElementById('mobileAuthMenu');
+
+            if (token && user) {
+                try {
+                    const userData = JSON.parse(user);
+                    authMenu.innerHTML = `
+                        <div class="user-info">
+                            <span class="user-name">${userData.username}</span>
+                            <button id="logoutBtn" onclick="logout()">ログアウト</button>
+                        </div>
+                    `;
+                    mobileAuthMenu.innerHTML = `
+                        <div class="user-info">
+                            <span class="user-name">${userData.username}</span>
+                            <button id="mobileLogoutBtn" onclick="logout()">ログアウト</button>
+                        </div>
+                    `;
+                } catch (error) {
+                    console.error('ユーザーデータのパースに失敗:', error);
+                    authMenu.innerHTML = '<a href="login.html" id="loginLink">ログイン</a>';
+                    mobileAuthMenu.innerHTML = '<a href="login.html" id="mobileLoginLink">ログイン</a>';
+                }
+            } else {
+                authMenu.innerHTML = '<a href="login.html" id="loginLink">ログイン</a>';
+                mobileAuthMenu.innerHTML = '<a href="login.html" id="mobileLoginLink">ログイン</a>';
+            }
+        }
+
+        // ログアウト処理
+        function logout() {
+            localStorage.removeItem('authToken');
+            localStorage.removeItem('user');
+            checkAuthStatus();
+            alert('ログアウトしました。');
+        }
+
+        // モバイルメニューの制御
+        function initMobileMenu() {
+            const hamburger = document.getElementById('hamburger');
+            const mobileNav = document.getElementById('mobileNav');
+            const mobileNavOverlay = document.getElementById('mobileNavOverlay');
+            const mobileNavLinks = document.querySelectorAll('.mobile-nav-link');
+
+            function toggleMobileMenu() {
+                hamburger.classList.toggle('active');
+                mobileNav.classList.toggle('active');
+                mobileNavOverlay.classList.toggle('active');
+                document.body.style.overflow = mobileNav.classList.contains('active') ? 'hidden' : '';
+            }
+
+            function closeMobileMenu() {
+                hamburger.classList.remove('active');
+                mobileNav.classList.remove('active');
+                mobileNavOverlay.classList.remove('active');
+                document.body.style.overflow = '';
+            }
+
+            hamburger.addEventListener('click', toggleMobileMenu);
+            mobileNavOverlay.addEventListener('click', closeMobileMenu);
+
+            // ナビゲーションリンククリック時にメニューを閉じる
+            mobileNavLinks.forEach(link => {
+                link.addEventListener('click', closeMobileMenu);
+            });
+
+            // ESCキーでメニューを閉じる
+            document.addEventListener('keydown', (e) => {
+                if (e.key === 'Escape' && mobileNav.classList.contains('active')) {
+                    closeMobileMenu();
+                }
+            });
+        }
+
         // ページ読み込み時に統計データを読み込み
         document.addEventListener('DOMContentLoaded', () => {
+            // 認証状態をチェック
+            checkAuthStatus();
+            
+            // モバイルメニューを初期化
+            initMobileMenu();
+            
             // テーマ切り替え初期化
             initThemeToggle();
+            
+            // パフォーマンス最適化の初期化
+            initPerformanceOptimizations();
+            
             loadJobStats();
             
             // 求人読み込みボタンのイベントリスナー
@@ -2282,11 +2565,6 @@
             }, { passive: true });
         }
 
-        // DOM読み込み時の初期化に追加
-        document.addEventListener('DOMContentLoaded', () => {
-            // 既存の初期化コードの後に追加
-            initPerformanceOptimizations();
-        });
 
     </script>
 </body>
