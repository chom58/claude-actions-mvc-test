--- conflicted
+++ resolved
@@ -26,17 +26,14 @@
     "express-validator": "^7.0.1",
     "winston": "^3.11.0",
     "validator": "^13.11.0",
-<<<<<<< HEAD
     "redis": "^4.6.0",
     "express-session": "^1.17.3",
     "connect-redis": "^7.1.0",
     "axios": "^1.6.0",
     "passport": "^0.7.0",
     "passport-google-oauth20": "^2.0.0",
-    "passport-github2": "^0.1.12"
-=======
+    "passport-github2": "^0.1.12",
     "cookie-parser": "^1.4.6"
->>>>>>> b097e81c
   },
   "devDependencies": {
     "nodemon": "^3.0.2",
