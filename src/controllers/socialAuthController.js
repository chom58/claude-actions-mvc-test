const { User } = require('../models');
const jwt = require('jsonwebtoken');
<<<<<<< HEAD
const OAuthService = require('../services/oauthService');
const { sessionHelpers } = require('../config/session');
const logger = require('../utils/logger');
=======
const crypto = require('crypto');
const https = require('https');
const { URL } = require('url');

// JWT秘密鍵の検証
const validateJWTSecrets = () => {
  if (!process.env.JWT_SECRET || process.env.JWT_SECRET === 'your-secret-key') {
    throw new Error('JWT_SECRET環境変数が設定されていないか、デフォルト値が使用されています');
  }
  if (!process.env.JWT_REFRESH_SECRET || process.env.JWT_REFRESH_SECRET === 'your-refresh-secret-key') {
    throw new Error('JWT_REFRESH_SECRET環境変数が設定されていないか、デフォルト値が使用されています');
  }
};
>>>>>>> b097e81c

const generateToken = (userId) => {
  validateJWTSecrets();
  return jwt.sign(
    { userId },
    process.env.JWT_SECRET,
    { expiresIn: process.env.JWT_EXPIRE || '15m' }
  );
};

const generateRefreshToken = (userId) => {
  validateJWTSecrets();
  return jwt.sign(
    { userId, type: 'refresh' },
    process.env.JWT_REFRESH_SECRET,
    { expiresIn: process.env.JWT_REFRESH_EXPIRE || '7d' }
  );
};

// リフレッシュトークンの暗号化
const encryptRefreshToken = (token) => {
  if (!process.env.REFRESH_TOKEN_ENCRYPTION_KEY) {
    throw new Error('REFRESH_TOKEN_ENCRYPTION_KEY環境変数が設定されていません');
  }
  const cipher = crypto.createCipher('aes-256-cbc', process.env.REFRESH_TOKEN_ENCRYPTION_KEY);
  let encrypted = cipher.update(token, 'utf8', 'hex');
  encrypted += cipher.final('hex');
  return encrypted;
};

// リフレッシュトークンの復号化
const decryptRefreshToken = (encryptedToken) => {
  if (!process.env.REFRESH_TOKEN_ENCRYPTION_KEY) {
    throw new Error('REFRESH_TOKEN_ENCRYPTION_KEY環境変数が設定されていません');
  }
  const decipher = crypto.createDecipher('aes-256-cbc', process.env.REFRESH_TOKEN_ENCRYPTION_KEY);
  let decrypted = decipher.update(encryptedToken, 'hex', 'utf8');
  decrypted += decipher.final('utf8');
  return decrypted;
};

// Google OAuth認証のコールバック処理
exports.googleCallback = async (req, res) => {
  try {
    const { code, state, error: oauthError } = req.query;
    
    if (oauthError) {
      logger.error('Google OAuth error:', oauthError);
      return res.redirect(`${process.env.FRONTEND_URL || 'http://localhost:3000'}/auth/error?error=${encodeURIComponent(oauthError)}`);
    }
    
    if (!code) {
      return res.status(400).json({
        error: '認証コードが提供されていません'
      });
    }

    // 実際のGoogle OAuth2 APIからユーザー情報を取得
    const googleUser = await OAuthService.getGoogleUserInfo(code);
    
<<<<<<< HEAD
    if (!googleUser.email) {
      throw new Error('Googleアカウントからメールアドレスを取得できませんでした');
=======
    // Google OAuth2 APIからユーザー情報を取得
    const googleUser = await getGoogleUserInfo(code);
    
    if (!googleUser) {
      return res.redirect(`${process.env.FRONTEND_URL || 'http://localhost:3000'}/auth/error?message=oauth_failed`);
>>>>>>> b097e81c
    }

    // 既存ユーザーの確認（メールアドレスで検索）
    let user = await User.findOne({
      where: { email: googleUser.email }
    });

    if (!user) {
      // 新規ユーザーの作成
      user = await User.create({
        username: googleUser.name || `google_${googleUser.id}`,
        email: googleUser.email,
        password: `google_oauth_${googleUser.id}`, // OAuth用の仮パスワード
        isActive: true,
        lastLoginAt: new Date()
      });
      
      logger.info(`New Google user created: ${user.email}`);
    } else {
      // 最終ログイン時刻を更新
      user.lastLoginAt = new Date();
      await user.save();
      
      logger.info(`Existing Google user logged in: ${user.email}`);
    }

    // セッションにユーザー情報を設定
    sessionHelpers.setUserSession(req, user);
    
    // JWTトークンを生成
    const token = generateToken(user.id);
    const refreshToken = generateRefreshToken(user.id);

    // リフレッシュトークンを暗号化してデータベースに保存
    const encryptedRefreshToken = encryptRefreshToken(refreshToken);
    user.refreshToken = encryptedRefreshToken;
    await user.save();

<<<<<<< HEAD
    // セッション再生成（セキュリティ強化）
    await sessionHelpers.regenerateSession(req);
    sessionHelpers.setUserSession(req, user);

    // フロントエンドにリダイレクト
    const redirectUrl = `${process.env.FRONTEND_URL || 'http://localhost:3000'}/auth/callback?token=${token}&refreshToken=${refreshToken}&provider=google`;
=======
    // トークンをHTTP-onlyクッキーとして設定（URLパラメータの代わり）
    res.cookie('accessToken', token, {
      httpOnly: true,
      secure: process.env.NODE_ENV === 'production',
      sameSite: 'strict',
      maxAge: 15 * 60 * 1000 // 15分
    });
>>>>>>> b097e81c
    
    res.cookie('refreshToken', encryptedRefreshToken, {
      httpOnly: true,
      secure: process.env.NODE_ENV === 'production',
      sameSite: 'strict', 
      maxAge: 7 * 24 * 60 * 60 * 1000 // 7日
    });
    
    // セキュアなリダイレクト（トークンをクッキーで送信）
    const redirectUrl = `${process.env.FRONTEND_URL || 'http://localhost:3000'}/auth/callback?success=true`;
    res.redirect(redirectUrl);
  } catch (error) {
    logger.error('Google OAuth callback error:', error);
    res.redirect(`${process.env.FRONTEND_URL || 'http://localhost:3000'}/auth/error?message=${encodeURIComponent(error.message)}`);
  }
};

// GitHub OAuth認証のコールバック処理
exports.githubCallback = async (req, res) => {
  try {
    const { code, state, error: oauthError } = req.query;
    
    if (oauthError) {
      logger.error('GitHub OAuth error:', oauthError);
      return res.redirect(`${process.env.FRONTEND_URL || 'http://localhost:3000'}/auth/error?error=${encodeURIComponent(oauthError)}`);
    }
    
    if (!code) {
      return res.status(400).json({
        error: '認証コードが提供されていません'
      });
    }

    // 実際のGitHub OAuth APIからユーザー情報を取得
    const githubUser = await OAuthService.getGitHubUserInfo(code);
    
<<<<<<< HEAD
    if (!githubUser.email) {
      throw new Error('GitHubアカウントからメールアドレスを取得できませんでした');
=======
    // GitHub OAuth APIからユーザー情報を取得
    const githubUser = await getGitHubUserInfo(code);
    
    if (!githubUser) {
      return res.redirect(`${process.env.FRONTEND_URL || 'http://localhost:3000'}/auth/error?message=oauth_failed`);
>>>>>>> b097e81c
    }

    // 既存ユーザーの確認（メールアドレスで検索）
    let user = await User.findOne({
      where: { email: githubUser.email }
    });

    if (!user) {
      // 新規ユーザーの作成
      user = await User.create({
        username: githubUser.name || githubUser.username || `github_${githubUser.id}`,
        email: githubUser.email,
        password: `github_oauth_${githubUser.id}`, // OAuth用の仮パスワード
        isActive: true,
        lastLoginAt: new Date()
      });
      
      logger.info(`New GitHub user created: ${user.email}`);
    } else {
      // 最終ログイン時刻を更新
      user.lastLoginAt = new Date();
      await user.save();
      
      logger.info(`Existing GitHub user logged in: ${user.email}`);
    }

    // セッションにユーザー情報を設定
    sessionHelpers.setUserSession(req, user);
    
    // JWTトークンを生成
    const token = generateToken(user.id);
    const refreshToken = generateRefreshToken(user.id);

    // リフレッシュトークンを暗号化してデータベースに保存
    const encryptedRefreshToken = encryptRefreshToken(refreshToken);
    user.refreshToken = encryptedRefreshToken;
    await user.save();

<<<<<<< HEAD
    // セッション再生成（セキュリティ強化）
    await sessionHelpers.regenerateSession(req);
    sessionHelpers.setUserSession(req, user);

    // フロントエンドにリダイレクト
    const redirectUrl = `${process.env.FRONTEND_URL || 'http://localhost:3000'}/auth/callback?token=${token}&refreshToken=${refreshToken}&provider=github`;
=======
    // トークンをHTTP-onlyクッキーとして設定
    res.cookie('accessToken', token, {
      httpOnly: true,
      secure: process.env.NODE_ENV === 'production',
      sameSite: 'strict',
      maxAge: 15 * 60 * 1000 // 15分
    });
    
    res.cookie('refreshToken', encryptedRefreshToken, {
      httpOnly: true,
      secure: process.env.NODE_ENV === 'production',
      sameSite: 'strict',
      maxAge: 7 * 24 * 60 * 60 * 1000 // 7日
    });
>>>>>>> b097e81c
    
    // セキュアなリダイレクト
    const redirectUrl = `${process.env.FRONTEND_URL || 'http://localhost:3000'}/auth/callback?success=true`;
    res.redirect(redirectUrl);
  } catch (error) {
    logger.error('GitHub OAuth callback error:', error);
    res.redirect(`${process.env.FRONTEND_URL || 'http://localhost:3000'}/auth/error?message=${encodeURIComponent(error.message)}`);
  }
};

// ソーシャルログインの開始URL取得
exports.getSocialLoginUrls = (req, res) => {
  try {
    const configStatus = OAuthService.getConfigStatus();
    const urls = {};
    const errors = {};
    
    // Google URL生成
    if (configStatus.google.valid) {
      const state = `google_login_${Date.now()}_${Math.random().toString(36).substr(2, 9)}`;
      urls.google = OAuthService.generateAuthUrl('google', state);
    } else {
      errors.google = configStatus.google.error;
    }
    
    // GitHub URL生成
    if (configStatus.github.valid) {
      const state = `github_login_${Date.now()}_${Math.random().toString(36).substr(2, 9)}`;
      urls.github = OAuthService.generateAuthUrl('github', state);
    } else {
      errors.github = configStatus.github.error;
    }

<<<<<<< HEAD
    const response = {
      message: 'ソーシャルログインURLを取得しました',
      urls,
      configStatus: Object.keys(configStatus).reduce((acc, provider) => {
        acc[provider] = configStatus[provider].valid ? 'OK' : 'ERROR';
        return acc;
      }, {})
    };
    
    if (Object.keys(errors).length > 0) {
      response.errors = errors;
      response.note = 'エラーがあるプロバイダーは使用できません。環境変数を確認してください。';
    }

    res.json(response);
  } catch (error) {
    logger.error('Social login URLs generation error:', error);
    res.status(500).json({
      error: 'ソーシャルログインURL生成に失敗しました',
      message: error.message
    });
  }
};

// OAuth設定状態確認エンドポイント
exports.getOAuthConfigStatus = (req, res) => {
  try {
    const configStatus = OAuthService.getConfigStatus();
    
    res.json({
      message: 'OAuth設定状態を取得しました',
      providers: configStatus,
      summary: {
        total: Object.keys(configStatus).length,
        configured: Object.values(configStatus).filter(status => status.valid).length,
        errors: Object.values(configStatus).filter(status => !status.valid).length
      }
    });
  } catch (error) {
    logger.error('OAuth config status error:', error);
    res.status(500).json({
      error: 'OAuth設定状態の取得に失敗しました',
      message: error.message
    });
=======
// Google OAuth2 API実装
const getGoogleUserInfo = async (code) => {
  try {
    if (!process.env.GOOGLE_CLIENT_ID || !process.env.GOOGLE_CLIENT_SECRET) {
      throw new Error('Google OAuth設定が不完全です');
    }

    // 1. 認証コードをアクセストークンに交換
    const tokenResponse = await fetch('https://oauth2.googleapis.com/token', {
      method: 'POST',
      headers: {
        'Content-Type': 'application/x-www-form-urlencoded',
      },
      body: new URLSearchParams({
        client_id: process.env.GOOGLE_CLIENT_ID,
        client_secret: process.env.GOOGLE_CLIENT_SECRET,
        code: code,
        grant_type: 'authorization_code',
        redirect_uri: process.env.GOOGLE_REDIRECT_URI,
      }),
    });

    if (!tokenResponse.ok) {
      console.error('Google token exchange failed:', await tokenResponse.text());
      return null;
    }

    const tokenData = await tokenResponse.json();

    // 2. アクセストークンを使用してユーザー情報を取得
    const userResponse = await fetch('https://www.googleapis.com/oauth2/v2/userinfo', {
      headers: {
        Authorization: `Bearer ${tokenData.access_token}`,
      },
    });

    if (!userResponse.ok) {
      console.error('Google user info fetch failed:', await userResponse.text());
      return null;
    }

    const userData = await userResponse.json();
    
    // 3. 必要な情報のみを返す
    return {
      id: userData.id,
      email: userData.email,
      name: userData.name,
      verified_email: userData.verified_email,
    };
  } catch (error) {
    console.error('Google OAuth error:', error);
    return null;
  }
};

// GitHub OAuth API実装
const getGitHubUserInfo = async (code) => {
  try {
    if (!process.env.GITHUB_CLIENT_ID || !process.env.GITHUB_CLIENT_SECRET) {
      throw new Error('GitHub OAuth設定が不完全です');
    }

    // 1. 認証コードをアクセストークンに交換
    const tokenResponse = await fetch('https://github.com/login/oauth/access_token', {
      method: 'POST',
      headers: {
        'Accept': 'application/json',
        'Content-Type': 'application/json',
      },
      body: JSON.stringify({
        client_id: process.env.GITHUB_CLIENT_ID,
        client_secret: process.env.GITHUB_CLIENT_SECRET,
        code: code,
      }),
    });

    if (!tokenResponse.ok) {
      console.error('GitHub token exchange failed:', await tokenResponse.text());
      return null;
    }

    const tokenData = await tokenResponse.json();

    // 2. アクセストークンを使用してユーザー情報を取得
    const userResponse = await fetch('https://api.github.com/user', {
      headers: {
        Authorization: `token ${tokenData.access_token}`,
        'User-Agent': 'Claude-Web-Server',
      },
    });

    if (!userResponse.ok) {
      console.error('GitHub user info fetch failed:', await userResponse.text());
      return null;
    }

    const userData = await userResponse.json();

    // 3. メールアドレスを別途取得（プライマリメールが必要）
    const emailResponse = await fetch('https://api.github.com/user/emails', {
      headers: {
        Authorization: `token ${tokenData.access_token}`,
        'User-Agent': 'Claude-Web-Server',
      },
    });

    let primaryEmail = userData.email; // 公開メールアドレス
    if (emailResponse.ok) {
      const emails = await emailResponse.json();
      const primary = emails.find(email => email.primary);
      if (primary) {
        primaryEmail = primary.email;
      }
    }

    // 4. 必要な情報のみを返す
    return {
      id: userData.id.toString(),
      email: primaryEmail,
      login: userData.login,
      name: userData.name || userData.login,
    };
  } catch (error) {
    console.error('GitHub OAuth error:', error);
    return null;
>>>>>>> b097e81c
  }
};

module.exports = {
  googleCallback: exports.googleCallback,
  githubCallback: exports.githubCallback,
  getSocialLoginUrls: exports.getSocialLoginUrls,
  getOAuthConfigStatus: exports.getOAuthConfigStatus
};<|MERGE_RESOLUTION|>--- conflicted
+++ resolved
@@ -1,13 +1,9 @@
 const { User } = require('../models');
 const jwt = require('jsonwebtoken');
-<<<<<<< HEAD
 const OAuthService = require('../services/oauthService');
 const { sessionHelpers } = require('../config/session');
 const logger = require('../utils/logger');
-=======
 const crypto = require('crypto');
-const https = require('https');
-const { URL } = require('url');
 
 // JWT秘密鍵の検証
 const validateJWTSecrets = () => {
@@ -18,7 +14,6 @@
     throw new Error('JWT_REFRESH_SECRET環境変数が設定されていないか、デフォルト値が使用されています');
   }
 };
->>>>>>> b097e81c
 
 const generateToken = (userId) => {
   validateJWTSecrets();
@@ -79,16 +74,8 @@
     // 実際のGoogle OAuth2 APIからユーザー情報を取得
     const googleUser = await OAuthService.getGoogleUserInfo(code);
     
-<<<<<<< HEAD
-    if (!googleUser.email) {
+    if (!googleUser || !googleUser.email) {
       throw new Error('Googleアカウントからメールアドレスを取得できませんでした');
-=======
-    // Google OAuth2 APIからユーザー情報を取得
-    const googleUser = await getGoogleUserInfo(code);
-    
-    if (!googleUser) {
-      return res.redirect(`${process.env.FRONTEND_URL || 'http://localhost:3000'}/auth/error?message=oauth_failed`);
->>>>>>> b097e81c
     }
 
     // 既存ユーザーの確認（メールアドレスで検索）
@@ -115,9 +102,6 @@
       logger.info(`Existing Google user logged in: ${user.email}`);
     }
 
-    // セッションにユーザー情報を設定
-    sessionHelpers.setUserSession(req, user);
-    
     // JWTトークンを生成
     const token = generateToken(user.id);
     const refreshToken = generateRefreshToken(user.id);
@@ -127,22 +111,17 @@
     user.refreshToken = encryptedRefreshToken;
     await user.save();
 
-<<<<<<< HEAD
     // セッション再生成（セキュリティ強化）
     await sessionHelpers.regenerateSession(req);
     sessionHelpers.setUserSession(req, user);
 
-    // フロントエンドにリダイレクト
-    const redirectUrl = `${process.env.FRONTEND_URL || 'http://localhost:3000'}/auth/callback?token=${token}&refreshToken=${refreshToken}&provider=google`;
-=======
-    // トークンをHTTP-onlyクッキーとして設定（URLパラメータの代わり）
+    // トークンをHTTP-onlyクッキーとして設定（セキュリティ強化）
     res.cookie('accessToken', token, {
       httpOnly: true,
       secure: process.env.NODE_ENV === 'production',
       sameSite: 'strict',
       maxAge: 15 * 60 * 1000 // 15分
     });
->>>>>>> b097e81c
     
     res.cookie('refreshToken', encryptedRefreshToken, {
       httpOnly: true,
@@ -152,7 +131,7 @@
     });
     
     // セキュアなリダイレクト（トークンをクッキーで送信）
-    const redirectUrl = `${process.env.FRONTEND_URL || 'http://localhost:3000'}/auth/callback?success=true`;
+    const redirectUrl = `${process.env.FRONTEND_URL || 'http://localhost:3000'}/auth/callback?success=true&provider=google`;
     res.redirect(redirectUrl);
   } catch (error) {
     logger.error('Google OAuth callback error:', error);
@@ -179,16 +158,8 @@
     // 実際のGitHub OAuth APIからユーザー情報を取得
     const githubUser = await OAuthService.getGitHubUserInfo(code);
     
-<<<<<<< HEAD
-    if (!githubUser.email) {
+    if (!githubUser || !githubUser.email) {
       throw new Error('GitHubアカウントからメールアドレスを取得できませんでした');
-=======
-    // GitHub OAuth APIからユーザー情報を取得
-    const githubUser = await getGitHubUserInfo(code);
-    
-    if (!githubUser) {
-      return res.redirect(`${process.env.FRONTEND_URL || 'http://localhost:3000'}/auth/error?message=oauth_failed`);
->>>>>>> b097e81c
     }
 
     // 既存ユーザーの確認（メールアドレスで検索）
@@ -215,9 +186,6 @@
       logger.info(`Existing GitHub user logged in: ${user.email}`);
     }
 
-    // セッションにユーザー情報を設定
-    sessionHelpers.setUserSession(req, user);
-    
     // JWTトークンを生成
     const token = generateToken(user.id);
     const refreshToken = generateRefreshToken(user.id);
@@ -227,14 +195,10 @@
     user.refreshToken = encryptedRefreshToken;
     await user.save();
 
-<<<<<<< HEAD
     // セッション再生成（セキュリティ強化）
     await sessionHelpers.regenerateSession(req);
     sessionHelpers.setUserSession(req, user);
 
-    // フロントエンドにリダイレクト
-    const redirectUrl = `${process.env.FRONTEND_URL || 'http://localhost:3000'}/auth/callback?token=${token}&refreshToken=${refreshToken}&provider=github`;
-=======
     // トークンをHTTP-onlyクッキーとして設定
     res.cookie('accessToken', token, {
       httpOnly: true,
@@ -249,10 +213,9 @@
       sameSite: 'strict',
       maxAge: 7 * 24 * 60 * 60 * 1000 // 7日
     });
->>>>>>> b097e81c
     
     // セキュアなリダイレクト
-    const redirectUrl = `${process.env.FRONTEND_URL || 'http://localhost:3000'}/auth/callback?success=true`;
+    const redirectUrl = `${process.env.FRONTEND_URL || 'http://localhost:3000'}/auth/callback?success=true&provider=github`;
     res.redirect(redirectUrl);
   } catch (error) {
     logger.error('GitHub OAuth callback error:', error);
@@ -283,7 +246,6 @@
       errors.github = configStatus.github.error;
     }
 
-<<<<<<< HEAD
     const response = {
       message: 'ソーシャルログインURLを取得しました',
       urls,
@@ -328,134 +290,6 @@
       error: 'OAuth設定状態の取得に失敗しました',
       message: error.message
     });
-=======
-// Google OAuth2 API実装
-const getGoogleUserInfo = async (code) => {
-  try {
-    if (!process.env.GOOGLE_CLIENT_ID || !process.env.GOOGLE_CLIENT_SECRET) {
-      throw new Error('Google OAuth設定が不完全です');
-    }
-
-    // 1. 認証コードをアクセストークンに交換
-    const tokenResponse = await fetch('https://oauth2.googleapis.com/token', {
-      method: 'POST',
-      headers: {
-        'Content-Type': 'application/x-www-form-urlencoded',
-      },
-      body: new URLSearchParams({
-        client_id: process.env.GOOGLE_CLIENT_ID,
-        client_secret: process.env.GOOGLE_CLIENT_SECRET,
-        code: code,
-        grant_type: 'authorization_code',
-        redirect_uri: process.env.GOOGLE_REDIRECT_URI,
-      }),
-    });
-
-    if (!tokenResponse.ok) {
-      console.error('Google token exchange failed:', await tokenResponse.text());
-      return null;
-    }
-
-    const tokenData = await tokenResponse.json();
-
-    // 2. アクセストークンを使用してユーザー情報を取得
-    const userResponse = await fetch('https://www.googleapis.com/oauth2/v2/userinfo', {
-      headers: {
-        Authorization: `Bearer ${tokenData.access_token}`,
-      },
-    });
-
-    if (!userResponse.ok) {
-      console.error('Google user info fetch failed:', await userResponse.text());
-      return null;
-    }
-
-    const userData = await userResponse.json();
-    
-    // 3. 必要な情報のみを返す
-    return {
-      id: userData.id,
-      email: userData.email,
-      name: userData.name,
-      verified_email: userData.verified_email,
-    };
-  } catch (error) {
-    console.error('Google OAuth error:', error);
-    return null;
-  }
-};
-
-// GitHub OAuth API実装
-const getGitHubUserInfo = async (code) => {
-  try {
-    if (!process.env.GITHUB_CLIENT_ID || !process.env.GITHUB_CLIENT_SECRET) {
-      throw new Error('GitHub OAuth設定が不完全です');
-    }
-
-    // 1. 認証コードをアクセストークンに交換
-    const tokenResponse = await fetch('https://github.com/login/oauth/access_token', {
-      method: 'POST',
-      headers: {
-        'Accept': 'application/json',
-        'Content-Type': 'application/json',
-      },
-      body: JSON.stringify({
-        client_id: process.env.GITHUB_CLIENT_ID,
-        client_secret: process.env.GITHUB_CLIENT_SECRET,
-        code: code,
-      }),
-    });
-
-    if (!tokenResponse.ok) {
-      console.error('GitHub token exchange failed:', await tokenResponse.text());
-      return null;
-    }
-
-    const tokenData = await tokenResponse.json();
-
-    // 2. アクセストークンを使用してユーザー情報を取得
-    const userResponse = await fetch('https://api.github.com/user', {
-      headers: {
-        Authorization: `token ${tokenData.access_token}`,
-        'User-Agent': 'Claude-Web-Server',
-      },
-    });
-
-    if (!userResponse.ok) {
-      console.error('GitHub user info fetch failed:', await userResponse.text());
-      return null;
-    }
-
-    const userData = await userResponse.json();
-
-    // 3. メールアドレスを別途取得（プライマリメールが必要）
-    const emailResponse = await fetch('https://api.github.com/user/emails', {
-      headers: {
-        Authorization: `token ${tokenData.access_token}`,
-        'User-Agent': 'Claude-Web-Server',
-      },
-    });
-
-    let primaryEmail = userData.email; // 公開メールアドレス
-    if (emailResponse.ok) {
-      const emails = await emailResponse.json();
-      const primary = emails.find(email => email.primary);
-      if (primary) {
-        primaryEmail = primary.email;
-      }
-    }
-
-    // 4. 必要な情報のみを返す
-    return {
-      id: userData.id.toString(),
-      email: primaryEmail,
-      login: userData.login,
-      name: userData.name || userData.login,
-    };
-  } catch (error) {
-    console.error('GitHub OAuth error:', error);
-    return null;
->>>>>>> b097e81c
   }
 };
 
